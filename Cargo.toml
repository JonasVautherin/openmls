--- conflicted
+++ resolved
@@ -17,7 +17,6 @@
 
 # Patching unreleased crates
 [workspace.dependencies]
-<<<<<<< HEAD
 tls_codec = { version = "0.3.0-pre.3", features = ["derive", "serde", "mls"] }
 log = { version = "0.4", features = ["std"] }
 thiserror = "1.0"
@@ -31,12 +30,9 @@
 [patch.crates-io.hpke-rs-rust-crypto]
 git = "https://github.com/franziskuskiefer/hpke-rs.git"
 
-# [patch.crates-io.libcrux]
-# git = "https://github.com/cryspen/libcrux.git"
+[patch.crates-io.libcrux]
+git = "https://github.com/cryspen/libcrux.git"
 
 # [patch.crates-io]
 # hacl = { git = "https://github.com/cryspen/hacl-packages" }
-# hacl = { path = "../hacl-packages/rust" }
-=======
-tls_codec = { version = "0.3.0-pre.3", features = ["derive", "serde", "mls"] }
->>>>>>> eaad1137
+# hacl = { path = "../hacl-packages/rust" }