//! This module contains all tests regarding the validation of incoming external
//! commit messages as defined in
//! <https://openmls.tech/book/message_validation.html>

use openmls_rust_crypto::OpenMlsRustCrypto;
use openmls_traits::{credential::OpenMlsCredential, types::Ciphersuite, OpenMlsCryptoProvider};
use rstest::rstest;
use rstest_reuse::apply;
use tls_codec::{Deserialize, Serialize};

use self::utils::*;
use crate::{
    ciphersuite::{hash_ref::ProposalRef, signable::Verifiable},
    framing::{
        mls_auth_content_in::AuthenticatedContentIn, ContentType, DecryptedMessage,
        FramedContentBody, MlsMessageIn, ProtocolMessage, Sender, WireFormat,
    },
    group::{
        errors::{
            ExternalCommitValidationError, ProcessMessageError, StageCommitError, ValidationError,
        },
        tests::utils::resign_external_commit,
        MlsGroup, OpenMlsSignaturePublicKey, PURE_CIPHERTEXT_WIRE_FORMAT_POLICY,
        PURE_PLAINTEXT_WIRE_FORMAT_POLICY,
    },
    messages::proposals::{
        AddProposal, ExternalInitProposal, GroupContextExtensionProposal, Proposal, ProposalOrRef,
        ProposalType, ReInitProposal, RemoveProposal,
    },
    test_utils::{credential, key_package},
};

// ValSem240: External Commit, inline Proposals: There MUST be at least one ExternalInit proposal.
#[apply(ciphersuites_and_backends)]
fn test_valsem240(ciphersuite: Ciphersuite, backend: &impl OpenMlsCryptoProvider) {
    let ECValidationTestSetup {
        mut alice_group,
        bob_credential,
        public_message_commit,
        ..
    } = validation_test_setup(PURE_PLAINTEXT_WIRE_FORMAT_POLICY, ciphersuite, backend);

    // Setup
    let public_message_commit_bad = {
        let commit_bad = {
            let mut commit =
                if let FramedContentBody::Commit(commit) = public_message_commit.content() {
                    commit.clone()
                } else {
                    panic!("Unexpected content type.");
                };

            // Remove the external init proposal in the commit.
            let proposal_position = commit
                .proposals
                .iter()
                .position(|proposal| match proposal {
                    ProposalOrRef::Proposal(proposal) => {
                        proposal.is_type(ProposalType::ExternalInit)
                    }
                    ProposalOrRef::Reference(_) => false,
                })
                .expect("Couldn't find external init proposal.");
            commit.proposals.remove(proposal_position);
            commit
        };

        let mut public_message_commit_bad = public_message_commit.clone();
        public_message_commit_bad.set_content(FramedContentBody::Commit(commit_bad));
        resign_external_commit(
            &bob_credential,
            public_message_commit_bad,
            public_message_commit.confirmation_tag().unwrap().clone(),
            alice_group
                .export_group_context()
                .tls_serialize_detached()
                .unwrap(),
        )
    };

    // Have alice process the commit resulting from external init.
    // Negative case
    let err = alice_group
        .process_message(backend, ProtocolMessage::from(public_message_commit_bad))
        .expect_err("Could process message despite missing external init proposal.");

    assert_eq!(
        err,
        ProcessMessageError::InvalidCommit(StageCommitError::ExternalCommitValidation(
            ExternalCommitValidationError::NoExternalInitProposals
        ))
    );

    // Positive case
    alice_group
        .process_message(backend, ProtocolMessage::from(public_message_commit))
        .unwrap();
}

// ValSem241: External Commit, inline Proposals: There MUST be at most one ExternalInit proposal.
#[apply(ciphersuites_and_backends)]
fn test_valsem241(ciphersuite: Ciphersuite, backend: &impl OpenMlsCryptoProvider) {
    // Test with PublicMessage
    let ECValidationTestSetup {
        mut alice_group,
        alice_credential: _,
        bob_credential,
        public_message_commit,
    } = validation_test_setup(PURE_PLAINTEXT_WIRE_FORMAT_POLICY, ciphersuite, backend);

    // Setup
    let public_message_commit_bad = {
        let mut commit_bad =
            if let FramedContentBody::Commit(commit) = public_message_commit.content() {
                commit.clone()
            } else {
                panic!("Unexpected content type.");
            };

        // Insert a second external init proposal into the commit.
        let second_ext_init_prop =
            ProposalOrRef::Proposal(Proposal::ExternalInit(ExternalInitProposal::from(vec![
                1, 2, 3,
            ])));

        commit_bad.proposals.push(second_ext_init_prop);

        let mut public_message_commit_bad = public_message_commit.clone();

        public_message_commit_bad.set_content(FramedContentBody::Commit(commit_bad));

        // We have to re-sign, since we changed the content.
        resign_external_commit(
            &bob_credential,
            public_message_commit_bad,
            public_message_commit.confirmation_tag().unwrap().clone(),
            alice_group
                .export_group_context()
                .tls_serialize_detached()
                .unwrap(),
        )
    };

    // Have alice process the commit resulting from external init.
    // Negative case
    let err = alice_group
        .process_message(backend, ProtocolMessage::from(public_message_commit_bad))
        .expect_err("Could process message despite second ext. init proposal in commit.");

    assert_eq!(
        err,
        ProcessMessageError::InvalidCommit(StageCommitError::ExternalCommitValidation(
            ExternalCommitValidationError::MultipleExternalInitProposals
        ))
    );

    // Positive case
    alice_group
        .process_message(backend, ProtocolMessage::from(public_message_commit))
        .expect("Unexpected error.");
}

// ValSem242: External Commit must only cover inline proposal in allowlist (ExternalInit, Remove, PreSharedKey)
#[apply(ciphersuites_and_backends)]
fn test_valsem242(ciphersuite: Ciphersuite, backend: &impl OpenMlsCryptoProvider) {
    // Test with PublicMessage
    let ECValidationTestSetup {
        mut alice_group,
        alice_credential,
        bob_credential,
        ..
    } = validation_test_setup(PURE_PLAINTEXT_WIRE_FORMAT_POLICY, ciphersuite, backend);

    // Alice has to add Bob first, so that in the external commit, we can have
    // an Update proposal that comes from a leaf that's actually inside of the
    // tree. If that is not the case, we'll get a general proposal validation
    // error before we get the external commit specific one.
    let bob_key_package = key_package(backend, &bob_credential, ciphersuite);

    alice_group
        .add_members(backend, &alice_credential, &[bob_key_package])
        .unwrap();
    alice_group.merge_pending_commit(backend).unwrap();

    let verifiable_group_info = alice_group
        .export_group_info(backend, &alice_credential, true)
        .unwrap()
        .into_verifiable_group_info()
        .unwrap();

    let (_, public_message_commit, _) = MlsGroup::join_by_external_commit(
        backend,
        &bob_credential,
        None,
        verifiable_group_info,
        alice_group.configuration(),
        &[],
        &bob_credential,
    )
    .unwrap();

    let public_message_commit = {
        let serialized = public_message_commit.tls_serialize_detached().unwrap();
        MlsMessageIn::tls_deserialize(&mut serialized.as_slice())
            .unwrap()
            .into_plaintext()
            .unwrap()
    };

    assert!(matches!(
        public_message_commit.sender(),
        Sender::NewMemberCommit
    ));
    assert!(matches!(
        public_message_commit.content_type(),
        ContentType::Commit
    ));

    let deny_list = {
        let add_proposal = {
            let charlie_credential =
                credential(b"Charlie", ciphersuite.signature_algorithm(), backend);
            let charlie_key_package = key_package(backend, &charlie_credential, ciphersuite);

            ProposalOrRef::Proposal(Proposal::Add(AddProposal {
                key_package: charlie_key_package,
            }))
        };

<<<<<<< HEAD
        let update_proposal = {
            let bob_key_package = key_package(backend, &bob_credential, ciphersuite);
            ProposalOrRef::Proposal(Proposal::Update(UpdateProposal {
                leaf_node: bob_key_package.leaf_node().clone(),
            }))
        };

=======
>>>>>>> 8cf7f0cb
        let reinit_proposal = {
            ProposalOrRef::Proposal(Proposal::ReInit(ReInitProposal {
                group_id: alice_group.group_id().clone(),
                version: Default::default(),
                ciphersuite,
                extensions: alice_group.group().group_context_extensions().clone(),
            }))
        };

        let gce_proposal = {
            ProposalOrRef::Proposal(Proposal::GroupContextExtensions(
                GroupContextExtensionProposal::new(
                    alice_group.group().group_context_extensions().clone(),
                ),
            ))
        };

        vec![add_proposal, reinit_proposal, gce_proposal]
    };

    for proposal in deny_list {
        let public_message_commit_bad = {
            let commit_bad = {
                let mut commit =
                    if let FramedContentBody::Commit(commit) = public_message_commit.content() {
                        commit.clone()
                    } else {
                        panic!("Unexpected content type.");
                    };
                commit.proposals.push(proposal);
                commit
            };

            let mut public_message_commit_bad = public_message_commit.clone();

            public_message_commit_bad.set_content(FramedContentBody::Commit(commit_bad));

            // We have to re-sign, since we changed the content.
            resign_external_commit(
                &bob_credential,
                public_message_commit_bad,
                public_message_commit.confirmation_tag().unwrap().clone(),
                alice_group
                    .export_group_context()
                    .tls_serialize_detached()
                    .unwrap(),
            )
        };

        // Negative case
        let err = alice_group
            .process_message(backend, public_message_commit_bad)
            .unwrap_err();

        assert_eq!(
            err,
            ProcessMessageError::InvalidCommit(StageCommitError::ExternalCommitValidation(
                ExternalCommitValidationError::InvalidInlineProposals
            ))
        );

        // Positive case
        alice_group
            .process_message(backend, public_message_commit.clone())
            .unwrap();
    }
}

// ValSem243: External Commit, inline Remove Proposal: The identity of the
// removed leaf are identical to the ones in the path KeyPackage.
#[apply(ciphersuites_and_backends)]
fn test_valsem243(ciphersuite: Ciphersuite, backend: &impl OpenMlsCryptoProvider) {
    let ECValidationTestSetup {
        mut alice_group,
        alice_credential,
        bob_credential,
        ..
    } = validation_test_setup(PURE_PLAINTEXT_WIRE_FORMAT_POLICY, ciphersuite, backend);

    // Alice has to add Bob first, so that Bob actually creates a remove
    // proposal to remove his former self.

    let bob_key_package = key_package(backend, &bob_credential, ciphersuite);

    alice_group
        .add_members(backend, &alice_credential, &[bob_key_package])
        .unwrap();

    alice_group.merge_pending_commit(backend).unwrap();

    // Bob wants to commit externally.

    // Have Alice export everything that bob needs.
    let verifiable_group_info = alice_group
        .export_group_info(backend, &alice_credential, false)
        .unwrap()
        .into_verifiable_group_info()
        .unwrap();
    let ratchet_tree = alice_group.export_ratchet_tree();

    // Note: This will create a remove proposal because Bob is already a member of the group.
    let (_, public_message_commit, _) = MlsGroup::join_by_external_commit(
        backend,
<<<<<<< HEAD
        &bob_credential,
        Some(ratchet_tree.clone()),
=======
        &bob_credential.signer,
        Some(ratchet_tree.clone().into()),
>>>>>>> 8cf7f0cb
        verifiable_group_info.clone(),
        alice_group.configuration(),
        &[],
        &bob_credential,
    )
    .unwrap();

    // MlsMessageOut -> MlsMessageIn
    let serialized_message = public_message_commit.tls_serialize_detached().unwrap();
    let public_message_commit = MlsMessageIn::tls_deserialize(&mut serialized_message.as_slice())
        .unwrap()
        .into_plaintext()
        .unwrap();

    let public_message_commit_bad = {
        let commit_bad = {
            let mut commit =
                if let FramedContentBody::Commit(commit) = public_message_commit.content() {
                    commit.clone()
                } else {
                    panic!("Unexpected content type.");
                };

            // Replace the remove proposal with one targeting alice instead of Bob's old self.
            let proposal_position = commit
                .proposals
                .iter()
                .position(|proposal| match proposal {
                    ProposalOrRef::Proposal(proposal) => proposal.is_type(ProposalType::Remove),
                    ProposalOrRef::Reference(_) => false,
                })
                .expect("Couldn't find remove proposal.");

            commit.proposals.remove(proposal_position);

            let remove_proposal = ProposalOrRef::Proposal(Proposal::Remove(RemoveProposal {
                removed: alice_group.own_leaf_index(),
            }));

            commit.proposals.push(remove_proposal);

            // Resign the leaf node in the update path of the commit with
            // Alice's leaf index. If we don't do this, we will fail on an
            // invalid signature instead of an invalid remove proposal.
            let mut leaf_node = commit.path.as_ref().unwrap().leaf_node().clone();

            leaf_node.resign_with_position(
                alice_group.own_leaf_index(),
                alice_group.group_id().clone(),
                &bob_credential.signer,
            );

            if let Some(path) = commit.path.as_mut() {
                path.set_leaf_node(leaf_node)
            }

            commit
        };

        let mut public_message_commit_bad = public_message_commit.clone();

        public_message_commit_bad.set_content(FramedContentBody::Commit(commit_bad));

        // We have to re-sign, since we changed the content.
        resign_external_commit(
            &bob_credential,
            public_message_commit_bad,
            public_message_commit.confirmation_tag().unwrap().clone(),
            alice_group
                .export_group_context()
                .tls_serialize_detached()
                .unwrap(),
        )
    };

    // Have alice process the commit resulting from external init.
    // Negative case
    let err = alice_group
        .process_message(backend, ProtocolMessage::from(public_message_commit_bad))
        .expect_err(
            "Could process message despite the remove proposal targeting the wrong group member.",
        );

    assert_eq!(
        err,
        ProcessMessageError::InvalidCommit(StageCommitError::ExternalCommitValidation(
            ExternalCommitValidationError::InvalidRemoveProposal
        ))
    );

    // Alice, as the creator of the group, should also be able to rejoin the group
    let alice_new_group = MlsGroup::join_by_external_commit(
        backend,
<<<<<<< HEAD
        &alice_credential,
        Some(ratchet_tree),
=======
        &alice_credential.signer,
        Some(ratchet_tree.into()),
>>>>>>> 8cf7f0cb
        verifiable_group_info,
        alice_group.configuration(),
        &[],
        &alice_credential,
    );
    assert!(alice_new_group.is_ok());

    // Positive case
    alice_group
        .process_message(backend, ProtocolMessage::from(public_message_commit))
        .expect("Unexpected error.");
}

// ValSem244: External Commit must not include any proposals by reference
#[apply(ciphersuites_and_backends)]
fn test_valsem244(ciphersuite: Ciphersuite, backend: &impl OpenMlsCryptoProvider) {
    // Test with PublicMessage
    let ECValidationTestSetup {
        mut alice_group,
        bob_credential,
        public_message_commit,
        ..
    } = validation_test_setup(PURE_PLAINTEXT_WIRE_FORMAT_POLICY, ciphersuite, backend);

    // Setup
    let public_message_commit_bad = {
        let mut commit_bad =
            if let FramedContentBody::Commit(commit) = public_message_commit.content() {
                commit.clone()
            } else {
                panic!("Unexpected content type.");
            };

        // Add an Add proposal by reference
        let bob_key_package = key_package(backend, &bob_credential, ciphersuite);

        let add_proposal = Proposal::Add(AddProposal {
            key_package: bob_key_package,
        });

        let proposal_ref =
            ProposalRef::from_raw_proposal(ciphersuite, backend, &add_proposal).unwrap();

        // Add an Add proposal to the external commit.
        let add_proposal_ref = ProposalOrRef::Reference(proposal_ref);

        commit_bad.proposals.push(add_proposal_ref);

        let mut public_message_commit_bad = public_message_commit.clone();

        public_message_commit_bad.set_content(FramedContentBody::Commit(commit_bad));

        // We have to re-sign, since we changed the content.
        resign_external_commit(
            &bob_credential,
            public_message_commit_bad,
            public_message_commit.confirmation_tag().unwrap().clone(),
            alice_group
                .export_group_context()
                .tls_serialize_detached()
                .unwrap(),
        )
    };

    // Negative case
    // Have alice process the commit resulting from external init.
    // Expect error because the message can't be processed due to the external
    // commit including an external init proposal by reference.
    let err = alice_group
        .process_message(backend, ProtocolMessage::from(public_message_commit_bad))
        .unwrap_err();

    assert_eq!(
        err,
        ProcessMessageError::InvalidCommit(StageCommitError::ExternalCommitValidation(
            ExternalCommitValidationError::ReferencedProposal
        ))
    );

    // Positive case
    alice_group
        .process_message(backend, ProtocolMessage::from(public_message_commit))
        .unwrap();
}

// ValSem245: External Commit: MUST contain a path.
#[apply(ciphersuites_and_backends)]
fn test_valsem245(ciphersuite: Ciphersuite, backend: &impl OpenMlsCryptoProvider) {
    // Test with PublicMessage
    let ECValidationTestSetup {
        mut alice_group,
        bob_credential,
        public_message_commit,
        ..
    } = validation_test_setup(PURE_PLAINTEXT_WIRE_FORMAT_POLICY, ciphersuite, backend);

    // Setup
    let public_message_commit_bad = {
        let mut commit_bad =
            if let FramedContentBody::Commit(commit) = public_message_commit.content() {
                commit.clone()
            } else {
                panic!("Unexpected content type.");
            };

        // Remove the path from the commit
        commit_bad.path = None;

        let mut public_message_commit_bad = public_message_commit.clone();

        public_message_commit_bad.set_content(FramedContentBody::Commit(commit_bad));

        // We have to re-sign, since we changed the content.
        resign_external_commit(
            &bob_credential,
            public_message_commit_bad,
            public_message_commit.confirmation_tag().unwrap().clone(),
            alice_group
                .export_group_context()
                .tls_serialize_detached()
                .unwrap(),
        )
    };

    // Have alice process the commit resulting from external init.
    // Negative case
    let err = alice_group
        .process_message(backend, ProtocolMessage::from(public_message_commit_bad))
        .expect_err("Could process message despite missing path.");

    assert_eq!(
        err,
        ProcessMessageError::ValidationError(ValidationError::NoPath)
    );

    // Positive case
    alice_group
        .process_message(backend, ProtocolMessage::from(public_message_commit))
        .unwrap();
}

// ValSem246: External Commit: The signature of the PublicMessage MUST be verified with the credential of the KeyPackage in the included `path`.
#[apply(ciphersuites_and_backends)]
fn test_valsem246(ciphersuite: Ciphersuite, backend: &impl OpenMlsCryptoProvider) {
    // Test with PublicMessage
    let ECValidationTestSetup {
        mut alice_group,
        bob_credential,
        public_message_commit,
        ..
    } = validation_test_setup(PURE_PLAINTEXT_WIRE_FORMAT_POLICY, ciphersuite, backend);

    // Setup
    let public_message_commit_bad = {
        let mut commit_bad =
            if let FramedContentBody::Commit(commit) = public_message_commit.content() {
                commit.clone()
            } else {
                panic!("Unexpected content type.");
            };

        // We test that the message is verified using the credential contained in
        // the path by generating a new credential for bob, putting it in the path
        // and then re-signing the message with his original credential.
        let bob_new_credential = credential(b"Bob", ciphersuite.signature_algorithm(), backend);

        // Generate KeyPackage
        let bob_new_key_package = key_package(backend, &bob_new_credential, ciphersuite);

        if let Some(ref mut path) = commit_bad.path {
            path.set_leaf_node(bob_new_key_package.leaf_node().clone())
        }

        let mut public_message_commit_bad = public_message_commit.clone();

        public_message_commit_bad.set_content(FramedContentBody::Commit(commit_bad));

        // We have to re-sign (with the original credential), since we changed the content.
        resign_external_commit(
            &bob_credential,
            public_message_commit_bad,
            public_message_commit.confirmation_tag().unwrap().clone(),
            alice_group
                .export_group_context()
                .tls_serialize_detached()
                .unwrap(),
        )
    };

    // Have alice process the commit resulting from external init.
    // Negative case
    let err = alice_group
        .process_message(backend, ProtocolMessage::from(public_message_commit_bad))
        .expect_err("Could process message despite wrong signature.");

    // This shows that signature verification fails if the signature is not done
    // using the credential in the path.
    assert_eq!(err, ProcessMessageError::InvalidSignature);

    // This shows that the credential in the original path key package is actually bob's credential.
    let commit = if let FramedContentBody::Commit(commit) = public_message_commit.content() {
        commit.clone()
    } else {
        panic!("Unexpected content type.");
    };

    let path_credential = commit
        .path()
        .as_ref()
        .expect("no path in external commit")
        .leaf_node()
        .credential();
    assert_eq!(path_credential, &bob_credential.credential());

    // This shows that the message is actually signed using this credential.
    let decrypted_message = DecryptedMessage::from_inbound_public_message(
        public_message_commit.clone().into(),
        alice_group.group().message_secrets(),
        alice_group
            .group()
            .message_secrets()
            .serialized_context()
            .to_vec(),
        backend,
    )
    .unwrap();
    let verification_result: Result<AuthenticatedContentIn, _> =
        decrypted_message.verifiable_content().clone().verify(
            backend.crypto(),
            &OpenMlsSignaturePublicKey::from_signature_key(
                bob_credential.public_key().into(),
                ciphersuite.signature_algorithm(),
            ),
        );
    assert!(verification_result.is_ok());

    // Positive case
    // This shows it again, since ValSem010 ensures that the signature is
    // correct (which it only is, if alice is using the credential in the path).
    alice_group
        .process_message(backend, ProtocolMessage::from(public_message_commit))
        .expect("Unexpected error.");
}

// External Commit should work when group use ciphertext WireFormat
#[apply(ciphersuites_and_backends)]
fn test_pure_ciphertest(ciphersuite: Ciphersuite, backend: &impl OpenMlsCryptoProvider) {
    // Test with PrivateMessage
    let ECValidationTestSetup {
        mut alice_group,
        alice_credential,
        bob_credential,
        ..
    } = validation_test_setup(PURE_CIPHERTEXT_WIRE_FORMAT_POLICY, ciphersuite, backend);

    // Bob wants to commit externally.

    // Have Alice export everything that bob needs.
    let verifiable_group_info = alice_group
        .export_group_info(backend, &alice_credential, true)
        .unwrap()
        .into_verifiable_group_info()
        .unwrap();

    let (_bob_group, message, _) = MlsGroup::join_by_external_commit(
        backend,
        &bob_credential,
        None,
        verifiable_group_info,
        alice_group.configuration(),
        &[],
        &bob_credential,
    )
    .expect("Error initializing group externally.");

    let mls_message_in: MlsMessageIn = message.into();
    assert_eq!(mls_message_in.wire_format(), WireFormat::PublicMessage);

    // Would fail if handshake message processing did not distinguish external messages
    assert!(alice_group.process_message(backend, mls_message_in).is_ok());
}

mod utils {
    use openmls_basic_credential::OpenMlsBasicCredential;
    use openmls_traits::{types::Ciphersuite, OpenMlsCryptoProvider};
    use tls_codec::{Deserialize, Serialize};

    use crate::{
        framing::{MlsMessageIn, PublicMessage, Sender},
        group::{config::CryptoConfig, MlsGroup, MlsGroupConfig, WireFormatPolicy},
        test_utils::credential,
    };

    // Test setup values
    pub(super) struct ECValidationTestSetup {
        pub alice_group: MlsGroup,
        // We only allow [`OpenMlsBasicCredential`] here for new.
        pub alice_credential: OpenMlsBasicCredential,
        pub bob_credential: OpenMlsBasicCredential,
        pub public_message_commit: PublicMessage,
    }

    // Validation test setup
    pub(super) fn validation_test_setup(
        wire_format_policy: WireFormatPolicy,
        ciphersuite: Ciphersuite,
        backend: &impl OpenMlsCryptoProvider,
    ) -> ECValidationTestSetup {
        // Generate credential bundles
        let alice_credential = credential(b"Alice", ciphersuite.signature_algorithm(), backend);

        let bob_credential = credential(b"Bob", ciphersuite.signature_algorithm(), backend);

        // Define the MlsGroup configuration
        let mls_group_config = MlsGroupConfig::builder()
            .wire_format_policy(wire_format_policy)
            .crypto_config(CryptoConfig::with_default_version(ciphersuite))
            .build();

        // Alice creates a group
        let alice_group = MlsGroup::new(
            backend,
            &alice_credential,
            &mls_group_config,
            &alice_credential,
        )
        .unwrap();

        // Bob wants to commit externally.

        // Have Alice export everything that bob needs.
        let verifiable_group_info = alice_group
            .export_group_info(backend, &alice_credential, false)
            .unwrap()
            .into_verifiable_group_info()
            .unwrap();
        let tree_option = alice_group.export_ratchet_tree();

        let (_, public_message_commit, _) = MlsGroup::join_by_external_commit(
            backend,
<<<<<<< HEAD
            &bob_credential,
            Some(tree_option),
=======
            &bob_credential.signer,
            Some(tree_option.into()),
>>>>>>> 8cf7f0cb
            verifiable_group_info,
            alice_group.configuration(),
            &[],
            &bob_credential,
        )
        .unwrap();

        let public_message_commit = {
            let serialized_message = public_message_commit.tls_serialize_detached().unwrap();

            MlsMessageIn::tls_deserialize(&mut serialized_message.as_slice())
                .unwrap()
                .into_plaintext()
                .unwrap()
        };

        assert!(matches!(
            public_message_commit.sender(),
            Sender::NewMemberCommit
        ));

        ECValidationTestSetup {
            alice_group,
            alice_credential,
            bob_credential,
            public_message_commit,
        }
    }
}<|MERGE_RESOLUTION|>--- conflicted
+++ resolved
@@ -227,16 +227,6 @@
             }))
         };
 
-<<<<<<< HEAD
-        let update_proposal = {
-            let bob_key_package = key_package(backend, &bob_credential, ciphersuite);
-            ProposalOrRef::Proposal(Proposal::Update(UpdateProposal {
-                leaf_node: bob_key_package.leaf_node().clone(),
-            }))
-        };
-
-=======
->>>>>>> 8cf7f0cb
         let reinit_proposal = {
             ProposalOrRef::Proposal(Proposal::ReInit(ReInitProposal {
                 group_id: alice_group.group_id().clone(),
@@ -340,13 +330,8 @@
     // Note: This will create a remove proposal because Bob is already a member of the group.
     let (_, public_message_commit, _) = MlsGroup::join_by_external_commit(
         backend,
-<<<<<<< HEAD
         &bob_credential,
-        Some(ratchet_tree.clone()),
-=======
-        &bob_credential.signer,
         Some(ratchet_tree.clone().into()),
->>>>>>> 8cf7f0cb
         verifiable_group_info.clone(),
         alice_group.configuration(),
         &[],
@@ -396,7 +381,7 @@
             leaf_node.resign_with_position(
                 alice_group.own_leaf_index(),
                 alice_group.group_id().clone(),
-                &bob_credential.signer,
+                &bob_credential,
             );
 
             if let Some(path) = commit.path.as_mut() {
@@ -440,13 +425,8 @@
     // Alice, as the creator of the group, should also be able to rejoin the group
     let alice_new_group = MlsGroup::join_by_external_commit(
         backend,
-<<<<<<< HEAD
         &alice_credential,
-        Some(ratchet_tree),
-=======
-        &alice_credential.signer,
         Some(ratchet_tree.into()),
->>>>>>> 8cf7f0cb
         verifiable_group_info,
         alice_group.configuration(),
         &[],
@@ -787,13 +767,8 @@
 
         let (_, public_message_commit, _) = MlsGroup::join_by_external_commit(
             backend,
-<<<<<<< HEAD
             &bob_credential,
-            Some(tree_option),
-=======
-            &bob_credential.signer,
             Some(tree_option.into()),
->>>>>>> 8cf7f0cb
             verifiable_group_info,
             alice_group.configuration(),
             &[],
