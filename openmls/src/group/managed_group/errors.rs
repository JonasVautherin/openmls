--- conflicted
+++ resolved
@@ -8,13 +8,10 @@
 use crate::error::ErrorString;
 use crate::framing::MlsCiphertextError;
 use crate::group::{CreateCommitError, ExporterError, MlsGroupError, StageCommitError};
-<<<<<<< HEAD
+use crate::prelude::ValidationError;
 use crate::treesync::TreeSyncError;
-=======
-use crate::prelude::ValidationError;
 use openmls_traits::types::CryptoError;
 use tls_codec::Error as TlsCodecError;
->>>>>>> 3f75a1d5
 
 implement_error! {
     pub enum ManagedGroupError {
@@ -44,14 +41,11 @@
                 "Empty input. Additional detail is provided.",
             InvalidMessage(InvalidMessageError) = "The message could not be processed.",
             CredentialError(CredentialError) = "See [`CredentialError`](`crate::credentials::CredentialError`) for details",
-<<<<<<< HEAD
             TreeSyncError(TreeSyncError) = "See [`TreeSyncError`](`crate::treesync::TreeSyncError`) for details",
-=======
             ValidationError(ValidationError) = "See [`ValidationError`](`crate::framing::ValidationError`) for details",
             TlsCodecError(TlsCodecError) = "An error occured during TLS encoding/decoding.",
             CryptoError(CryptoError) =
                 "See [`CryptoError`](openmls_traits::types::CryptoError) for details.",
->>>>>>> 3f75a1d5
         }
     }
 }
@@ -92,11 +86,8 @@
                 "The application message is invalid.",
             WrongEpoch = "The epoch does not match the group's epoch.",
             MissingConfirmationTag = "The confirmation tag is missing in the Commit message.",
-<<<<<<< HEAD
-=======
             InvalidSignature = "The message's signature is invalid.",
             WrongGroupId = "Wrong group ID.",
->>>>>>> 3f75a1d5
         }
         Complex {
             InvalidCiphertext(MlsCiphertextError) =
