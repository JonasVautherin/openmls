use openmls_basic_credential::OpenMlsBasicCredential;
use openmls_rust_crypto::OpenMlsRustCrypto;
use openmls_traits::{
    crypto::OpenMlsCrypto, key_store::OpenMlsKeyStore, types::HpkeCiphertext, OpenMlsCryptoProvider,
};
use tls_codec::Serialize;

use crate::{
    binary_tree::*,
    ciphersuite::{signable::Signable, AeadNonce},
    framing::*,
    group::{config::CryptoConfig, errors::*, *},
    key_packages::*,
    messages::{group_info::GroupInfoTBS, *},
    schedule::psk::{store::ResumptionPskStore, ExternalPsk, PreSharedKeyId, Psk},
    test_utils::*,
<<<<<<< HEAD
    treesync::errors::ApplyUpdatePathError,
    versions::ProtocolVersion,
=======
    treesync::{errors::ApplyUpdatePathError, node::leaf_node::TreeInfoTbs},
>>>>>>> 8cf7f0cb
};

pub(crate) fn setup_alice_group(
    ciphersuite: Ciphersuite,
    backend: &impl OpenMlsCryptoProvider,
) -> (CoreGroup, OpenMlsBasicCredential, OpenMlsSignaturePublicKey) {
    // Create credentials and keys
    let alice_credential =
        OpenMlsBasicCredential::new(ciphersuite.signature_algorithm(), b"Alice".to_vec()).unwrap();
    alice_credential.store(backend.key_store()).unwrap();

    let pk = OpenMlsSignaturePublicKey::new(
        alice_credential.to_public_vec().into(),
        ciphersuite.signature_algorithm(),
    )
    .unwrap();

    // Alice creates a group
    let group = CoreGroup::builder(
        GroupId::random(backend),
        config::CryptoConfig::with_default_version(ciphersuite),
    )
    .build(backend, &alice_credential, &alice_credential)
    .expect("Error creating group.");
    (group, alice_credential, pk)
}

#[apply(ciphersuites_and_backends)]
fn test_core_group_persistence(ciphersuite: Ciphersuite, backend: &impl OpenMlsCryptoProvider) {
    let (alice_group, _, _) = setup_alice_group(ciphersuite, backend);

    let mut file_out = tempfile::NamedTempFile::new().expect("Could not create file");
    alice_group
        .save(&mut file_out)
        .expect("Could not write group state to file");

    let file_in = file_out
        .reopen()
        .expect("Error re-opening serialized group state file");
    let alice_group_deserialized =
        CoreGroup::load(file_in).expect("Could not deserialize mls group");

    assert_eq!(alice_group, alice_group_deserialized);
}

/// This function flips the last byte of the ciphertext.
pub fn flip_last_byte(ctxt: &mut HpkeCiphertext) {
    let mut last_bits = ctxt
        .ciphertext
        .pop()
        .expect("An unexpected error occurred.");
    last_bits ^= 0xff;
    ctxt.ciphertext.push(last_bits);
}

#[apply(ciphersuites_and_backends)]
fn test_failed_groupinfo_decryption(
    ciphersuite: Ciphersuite,
    backend: &impl OpenMlsCryptoProvider,
) {
    let epoch = 123;
    let group_id = GroupId::random(backend);
    let tree_hash = vec![1, 2, 3, 4, 5, 6, 7, 8, 9];
    let confirmed_transcript_hash = vec![1, 1, 1];
    let extensions = Extensions::empty();
    let confirmation_tag = ConfirmationTag(Mac {
        mac_value: vec![1, 2, 3, 4, 5, 6, 7, 8, 9].into(),
    });

    // Create credentials and keys
    let alice_credential = credential(b"Alice", ciphersuite.signature_algorithm(), backend);

    let key_package_bundle =
        KeyPackageBundle::new(backend, &alice_credential, ciphersuite, &alice_credential);

    let group_info_tbs = {
        let group_context = GroupContext::new(
            ciphersuite,
            group_id,
            epoch,
            tree_hash,
            confirmed_transcript_hash,
            Extensions::empty(),
        );

        GroupInfoTBS::new(
            group_context,
            extensions,
            confirmation_tag,
            LeafNodeIndex::new(0),
        )
    };

    // Generate key and nonce for the symmetric cipher.
    let welcome_key = AeadKey::random(ciphersuite, backend.rand());
    let welcome_nonce = AeadNonce::random(backend);

    // Generate receiver key pair.
    let receiver_key_pair = backend.crypto().derive_hpke_keypair(
        ciphersuite.hpke_config(),
        Secret::random(ciphersuite, backend, None)
            .expect("Not enough randomness.")
            .as_slice(),
    );
    let hpke_context = b"group info welcome test info";
    let group_secrets = b"these should be the group secrets";
    let mut encrypted_group_secrets = hpke::encrypt_with_label(
        receiver_key_pair.public.as_slice(),
        "Welcome",
        hpke_context,
        group_secrets,
        ciphersuite,
        backend.crypto(),
    )
    .unwrap();

    let group_info = group_info_tbs
        .sign(&alice_credential)
        .expect("Error signing group info");

    // Mess with the ciphertext by flipping the last byte.
    flip_last_byte(&mut encrypted_group_secrets);

    let broken_secrets = vec![EncryptedGroupSecrets::new(
        key_package_bundle
            .key_package
            .hash_ref(backend.crypto())
            .expect("Could not hash KeyPackage."),
        encrypted_group_secrets,
    )];

    // Encrypt the group info.
    let encrypted_group_info = welcome_key
        .aead_seal(
            backend,
            &group_info
                .tls_serialize_detached()
                .expect("An unexpected error occurred."),
            &[],
            &welcome_nonce,
        )
        .expect("An unexpected error occurred.");

    // Now build the welcome message.
    let broken_welcome = Welcome::new(ciphersuite, broken_secrets, encrypted_group_info);

    let error = CoreGroup::new_from_welcome(
        broken_welcome,
        None,
        key_package_bundle,
        backend,
        ResumptionPskStore::new(1024),
    )
    .expect_err("Creation of core group from a broken Welcome was successful.");

    assert_eq!(
        error,
        WelcomeError::GroupSecrets(GroupSecretsError::DecryptionFailed)
    )
}

/// Test what happens if the KEM ciphertext for the receiver in the UpdatePath
/// is broken.
#[apply(ciphersuites_and_backends)]
fn test_update_path(ciphersuite: Ciphersuite, backend: &impl OpenMlsCryptoProvider) {
    // === Alice creates a group with her and Bob ===
    let (framing_parameters, group_alice, _alice_credential, group_bob, bob_credential) =
        test_framing::setup_alice_bob_group(ciphersuite, backend);

    // === Bob updates and commits ===
    let bob_old_leaf = group_bob.own_leaf_node().unwrap();
    let bob_update_leaf_node = bob_old_leaf
        .updated(
            CryptoConfig::with_default_version(ciphersuite),
            TreeInfoTbs::Update(group_bob.own_tree_position()),
            backend,
            &bob_credential,
        )
        .unwrap();

    let update_proposal_bob = group_bob
        .create_update_proposal(framing_parameters, bob_update_leaf_node, &bob_credential)
        .expect("Could not create proposal.");
    let proposal_store = ProposalStore::from_queued_proposal(
        QueuedProposal::from_authenticated_content_by_ref(
            ciphersuite,
            backend,
            update_proposal_bob,
        )
        .expect("Could not create QueuedProposal."),
    );
    let params = CreateCommitParams::builder()
        .framing_parameters(framing_parameters)
        .proposal_store(&proposal_store)
        .force_self_update(false)
        .build();
    let create_commit_result = group_bob
        .create_commit(params, backend, &bob_credential, None)
        .expect("An unexpected error occurred.");

    // Now we break Alice's HPKE ciphertext in Bob's commit by breaking
    // apart the commit, manipulating the ciphertexts and the piecing it
    // back together.
    let commit = match create_commit_result.commit.content() {
        FramedContentBody::Commit(commit) => commit,
        _ => panic!("Bob created a commit, which does not contain an actual commit."),
    };

    let commit = commit.clone();

    let path = commit.path.expect("An unexpected error occurred.");

    let mut broken_path = path;
    // For simplicity, let's just break all the ciphertexts.
    broken_path.flip_eps_bytes();

    // Now let's create a new commit from out broken update path.
    let broken_commit = Commit {
        proposals: commit.proposals,
        path: Some(broken_path),
    };

    let mut broken_plaintext = AuthenticatedContent::commit(
        framing_parameters,
        create_commit_result.commit.sender().clone(),
        broken_commit,
        group_bob.context(),
        &bob_credential,
    )
    .expect("Could not create plaintext.");

    broken_plaintext.set_confirmation_tag(
        create_commit_result
            .commit
            .confirmation_tag()
            .cloned()
            .expect("An unexpected error occurred."),
    );

    println!(
        "Confirmation tag: {:?}",
        broken_plaintext.confirmation_tag()
    );

    let staged_commit_res =
        group_alice.read_keys_and_stage_commit(&broken_plaintext, &proposal_store, &[], backend);
    assert_eq!(
        staged_commit_res.expect_err("Successful processing of a broken commit."),
        StageCommitError::UpdatePathError(ApplyUpdatePathError::UnableToDecrypt)
    );
}

fn setup_alice_bob(
    ciphersuite: Ciphersuite,
    backend: &impl OpenMlsCryptoProvider,
) -> (OpenMlsBasicCredential, KeyPackageBundle, OpenMlsBasicCredential) {
    // Create credentials and keys
    let alice_credential =
        OpenMlsBasicCredential::new(ciphersuite.signature_algorithm(), b"Alice".to_vec()).unwrap();
    alice_credential.store(backend.key_store()).unwrap();
    let bob_credential =
        OpenMlsBasicCredential::new(ciphersuite.signature_algorithm(), b"Bob".to_vec()).unwrap();
    bob_credential.store(backend.key_store()).unwrap();

    // Generate Bob's KeyPackage
    let bob_key_package = KeyPackage::builder()
        .build(
            CryptoConfig {
                ciphersuite,
                version: ProtocolVersion::default(),
            },
            backend,
            &bob_credential,
            &bob_credential,
        )
        .unwrap();
    let bob_private_key = backend
        .key_store()
        .read::<HpkePrivateKey>(bob_key_package.hpke_init_key().as_slice())
        .unwrap();
    let bob_key_package_bundle = KeyPackageBundle {
        key_package: bob_key_package,
        private_key: bob_private_key,
    };

    (alice_credential, bob_key_package_bundle, bob_credential)
}

// Test several scenarios when PSKs are used in a group
#[apply(ciphersuites_and_backends)]
fn test_psks(ciphersuite: Ciphersuite, backend: &impl OpenMlsCryptoProvider) {
    // Basic group setup.
    let group_aad = b"Alice's test group";
    let framing_parameters = FramingParameters::new(group_aad, WireFormat::PublicMessage);

    let (alice_credential, bob_key_package_bundle, bob_credential) =
        setup_alice_bob(ciphersuite, backend);

    // === Alice creates a group with a PSK ===
    let psk_id = vec![1u8, 2, 3];

    let secret = Secret::random(ciphersuite, backend, None /* MLS version */)
        .expect("Not enough randomness.");
    let external_psk = ExternalPsk::new(psk_id);
    let preshared_key_id =
        PreSharedKeyId::new(ciphersuite, backend.rand(), Psk::External(external_psk))
            .expect("An unexpected error occured.");
    preshared_key_id
        .write_to_key_store(backend, ciphersuite, secret.as_slice())
        .unwrap();
    let mut alice_group = CoreGroup::builder(
        GroupId::random(backend),
        config::CryptoConfig::with_default_version(ciphersuite),
    )
    .with_psk(vec![preshared_key_id.clone()])
    .build(backend, &alice_credential, &alice_credential)
    .expect("Error creating group.");

    // === Alice creates a PSK proposal ===
    log::info!(" >>> Creating psk proposal ...");
    let psk_proposal = alice_group
        .create_presharedkey_proposal(framing_parameters, preshared_key_id, &alice_credential)
        .expect("Could not create PSK proposal");

    // === Alice adds Bob ===
    let bob_add_proposal = alice_group
        .create_add_proposal(
            framing_parameters,
            bob_key_package_bundle.key_package().clone(),
            &alice_credential,
        )
        .expect("Could not create proposal");

    let mut proposal_store = ProposalStore::from_queued_proposal(
        QueuedProposal::from_authenticated_content_by_ref(ciphersuite, backend, bob_add_proposal)
            .expect("Could not create QueuedProposal."),
    );
    proposal_store.add(
        QueuedProposal::from_authenticated_content_by_ref(ciphersuite, backend, psk_proposal)
            .expect("Could not create QueuedProposal."),
    );
    log::info!(" >>> Creating commit ...");
    let params = CreateCommitParams::builder()
        .framing_parameters(framing_parameters)
        .proposal_store(&proposal_store)
        .force_self_update(false)
        .build();
    let create_commit_result = alice_group
        .create_commit(params, backend, &alice_credential, None)
        .expect("Error creating commit");

    log::info!(" >>> Staging & merging commit ...");

    alice_group
        .merge_commit(backend, create_commit_result.staged_commit)
        .expect("error merging pending commit");
    let ratchet_tree = alice_group.public_group().export_ratchet_tree();

    let group_bob = CoreGroup::new_from_welcome(
        create_commit_result
            .welcome_option
            .expect("An unexpected error occurred."),
        Some(ratchet_tree.into()),
        bob_key_package_bundle,
        backend,
        ResumptionPskStore::new(1024),
    )
    .expect("Could not create new group from Welcome");

    // === Bob updates and commits ===
    let bob_old_leaf = group_bob.own_leaf_node().unwrap();
    let bob_update_leaf_node = bob_old_leaf
        .updated(
            CryptoConfig::with_default_version(ciphersuite),
            TreeInfoTbs::Update(group_bob.own_tree_position()),
            backend,
            &bob_credential,
        )
        .unwrap();

    let update_proposal_bob = group_bob
        .create_update_proposal(framing_parameters, bob_update_leaf_node, &bob_credential)
        .expect("Could not create proposal.");
    let proposal_store = ProposalStore::from_queued_proposal(
        QueuedProposal::from_authenticated_content_by_ref(
            ciphersuite,
            backend,
            update_proposal_bob,
        )
        .expect("Could not create QueuedProposal."),
    );
    let params = CreateCommitParams::builder()
        .framing_parameters(framing_parameters)
        .proposal_store(&proposal_store)
        .force_self_update(false)
        .build();
    let _create_commit_result = group_bob
        .create_commit(params, backend, &bob_credential, None)
        .expect("An unexpected error occurred.");
}

// Test several scenarios when PSKs are used in a group
#[apply(ciphersuites_and_backends)]
fn test_staged_commit_creation(ciphersuite: Ciphersuite, backend: &impl OpenMlsCryptoProvider) {
    // Basic group setup.
    let group_aad = b"Alice's test group";
    let framing_parameters = FramingParameters::new(group_aad, WireFormat::PublicMessage);

    let (alice_credential, bob_key_package_bundle, _) = setup_alice_bob(ciphersuite, backend);

    // === Alice creates a group ===
    let mut alice_group = CoreGroup::builder(
        GroupId::random(backend),
        config::CryptoConfig::with_default_version(ciphersuite),
    )
    .build(backend, &alice_credential, &alice_credential)
    .expect("Error creating group.");

    // === Alice adds Bob ===
    let bob_add_proposal = alice_group
        .create_add_proposal(
            framing_parameters,
            bob_key_package_bundle.key_package().clone(),
            &alice_credential,
        )
        .expect("Could not create proposal.");
    let proposal_store = ProposalStore::from_queued_proposal(
        QueuedProposal::from_authenticated_content_by_ref(ciphersuite, backend, bob_add_proposal)
            .expect("Could not create QueuedProposal."),
    );
    let params = CreateCommitParams::builder()
        .framing_parameters(framing_parameters)
        .proposal_store(&proposal_store)
        .force_self_update(false)
        .build();
    let create_commit_result = alice_group
        .create_commit(params, backend, &alice_credential, None)
        .expect("Error creating commit");

    // === Alice merges her own commit ===
    alice_group
        .merge_commit(backend, create_commit_result.staged_commit)
        .expect("error processing own staged commit");

    // === Bob joins the group using Alice's tree ===
    let group_bob = CoreGroup::new_from_welcome(
        create_commit_result
            .welcome_option
            .expect("An unexpected error occurred."),
        Some(alice_group.public_group().export_ratchet_tree().into()),
        bob_key_package_bundle,
        backend,
        ResumptionPskStore::new(1024),
    )
    .expect("An unexpected error occurred.");

    // Let's make sure we end up in the same group state.
    assert_eq!(
        group_bob.export_secret(backend, "", b"test", ciphersuite.hash_length()),
        alice_group.export_secret(backend, "", b"test", ciphersuite.hash_length())
    );
    assert_eq!(
        group_bob.public_group().export_ratchet_tree(),
        alice_group.public_group().export_ratchet_tree()
    )
}

// Test processing of own commits
#[apply(ciphersuites_and_backends)]
fn test_own_commit_processing(ciphersuite: Ciphersuite, backend: &impl OpenMlsCryptoProvider) {
    // Basic group setup.
    let group_aad = b"Alice's test group";
    let framing_parameters = FramingParameters::new(group_aad, WireFormat::PublicMessage);

    // Create credentials and keys
    let alice_credential =
        OpenMlsBasicCredential::new(ciphersuite.signature_algorithm(), b"Alice".to_vec()).unwrap();
    alice_credential.store(backend.key_store()).unwrap();

    // === Alice creates a group ===
    let alice_group = CoreGroup::builder(
        GroupId::random(backend),
        config::CryptoConfig::with_default_version(ciphersuite),
    )
    .build(backend, &alice_credential, &alice_credential)
    .expect("Error creating group.");

    let proposal_store = ProposalStore::default();
    // Alice creates a commit
    let params = CreateCommitParams::builder()
        .framing_parameters(framing_parameters)
        .proposal_store(&proposal_store)
        .force_self_update(true)
        .build();
    let create_commit_result = alice_group
        .create_commit(params, backend, &alice_credential, None)
        .expect("error creating commit");

    // Alice attempts to process her own commit
    let error = alice_group
        .read_keys_and_stage_commit(&create_commit_result.commit, &proposal_store, &[], backend)
        .expect_err("no error while processing own commit");
    assert_eq!(error, StageCommitError::OwnCommit);
}

pub(crate) fn setup_client(
    id: &str,
    ciphersuite: Ciphersuite,
    backend: &impl OpenMlsCryptoProvider,
) -> (KeyPackageBundle, OpenMlsBasicCredential) {
    let credential =
        OpenMlsBasicCredential::new(ciphersuite.signature_algorithm(), id.as_bytes().into()).unwrap();
    credential.store(backend.key_store()).unwrap();

    // Generate the KeyPackage
    let key_package = KeyPackage::builder()
        .build(
            CryptoConfig {
                ciphersuite,
                version: ProtocolVersion::default(),
            },
            backend,
            &credential,
            &credential,
        )
        .unwrap();
    let key_package_bundle =
        KeyPackageBundle::from_init_key(backend, key_package, ReadMode::KeepKeys).unwrap();

    (key_package_bundle, credential)
}

#[apply(ciphersuites_and_backends)]
fn test_proposal_application_after_self_was_removed(
    ciphersuite: Ciphersuite,
    backend: &impl OpenMlsCryptoProvider,
) {
    // We're going to test if proposals are still applied, even after a client
    // notices that it was removed from a group.  We do so by having Alice
    // create a group, add Bob and then create a commit where Bob is removed and
    // Charlie is added in a single commit (by Alice). We then check if
    // everyone's membership list is as expected.

    // Basic group setup.
    let group_aad = b"Alice's test group";
    let framing_parameters = FramingParameters::new(group_aad, WireFormat::PublicMessage);

    let (_alice_key_package_bundle, alice_credential) = setup_client("Alice", ciphersuite, backend);
    let (bob_kpb, _) = setup_client("Bob", ciphersuite, backend);
    let (charlie_kpb, _) = setup_client("Charlie", ciphersuite, backend);

    let mut alice_group = CoreGroup::builder(
        GroupId::random(backend),
        config::CryptoConfig::with_default_version(ciphersuite),
    )
    .build(backend, &alice_credential, &alice_credential)
    .expect("Error creating CoreGroup.");

    // Adding Bob
    let bob_add_proposal = alice_group
        .create_add_proposal(
            framing_parameters,
            bob_kpb.key_package().clone(),
            &alice_credential,
        )
        .expect("Could not create proposal");

    let bob_add_proposal_store = ProposalStore::from_queued_proposal(
        QueuedProposal::from_authenticated_content_by_ref(ciphersuite, backend, bob_add_proposal)
            .expect("Could not create QueuedProposal."),
    );

    let params = CreateCommitParams::builder()
        .framing_parameters(framing_parameters)
        .proposal_store(&bob_add_proposal_store)
        .force_self_update(false)
        .build();
    let add_commit_result = alice_group
        .create_commit(params, backend, &alice_credential, None)
        .expect("Error creating commit");

    alice_group
        .merge_commit(backend, add_commit_result.staged_commit)
        .expect("error merging pending commit");

    let ratchet_tree = alice_group.public_group().export_ratchet_tree();

    let mut bob_group = CoreGroup::new_from_welcome(
        add_commit_result
            .welcome_option
            .expect("An unexpected error occurred."),
        Some(ratchet_tree.into()),
        bob_kpb,
        backend,
        ResumptionPskStore::new(1024),
    )
    .expect("Error joining group.");

    // Alice adds Charlie and removes Bob in the same commit.
    let bob_index = alice_group
        .public_group()
        .members()
        .find(
            |Member {
                 index: _,
                 credential,
                 ..
             }| credential.identity() == b"Bob",
        )
        .expect("Couldn't find Bob in tree.")
        .index;
    let bob_remove_proposal = alice_group
        .create_remove_proposal(framing_parameters, bob_index, &alice_credential)
        .expect("Could not create proposal");

    let charlie_add_proposal = alice_group
        .create_add_proposal(
            framing_parameters,
            charlie_kpb.key_package().clone(),
            &alice_credential,
        )
        .expect("Could not create proposal");

    let mut remove_add_proposal_store = ProposalStore::from_queued_proposal(
        QueuedProposal::from_authenticated_content_by_ref(
            ciphersuite,
            backend,
            bob_remove_proposal,
        )
        .expect("Could not create QueuedProposal."),
    );

    remove_add_proposal_store.add(
        QueuedProposal::from_authenticated_content_by_ref(
            ciphersuite,
            backend,
            charlie_add_proposal,
        )
        .expect("Could not create QueuedProposal."),
    );

    let params = CreateCommitParams::builder()
        .framing_parameters(framing_parameters)
        .proposal_store(&remove_add_proposal_store)
        .build();
    let remove_add_commit_result = alice_group
        .create_commit(params, backend, &alice_credential, None)
        .expect("Error creating commit");

    let staged_commit = bob_group
        .read_keys_and_stage_commit(
            &remove_add_commit_result.commit,
            &remove_add_proposal_store,
            &[],
            backend,
        )
        .expect("error staging commit");
    bob_group
        .merge_commit(backend, staged_commit)
        .expect("Error merging commit.");

    alice_group
        .merge_commit(backend, remove_add_commit_result.staged_commit)
        .expect("Error merging commit.");

    let ratchet_tree = alice_group.public_group().export_ratchet_tree();

    let charlie_group = CoreGroup::new_from_welcome(
        remove_add_commit_result
            .welcome_option
            .expect("An unexpected error occurred."),
        Some(ratchet_tree.into()),
        charlie_kpb,
        backend,
        ResumptionPskStore::new(1024),
    )
    .expect("Error joining group.");

    // We can now check that Bob correctly processed his and applied the changes
    // to his tree after he was removed by comparing membership lists. In
    // particular, Bob's list should show that he was removed and Charlie was
    // added.
    let alice_members = alice_group.public_group().members();

    let bob_members = bob_group.public_group().members();

    let charlie_members = charlie_group.public_group().members();

    for (alice_member, (bob_member, charlie_member)) in
        alice_members.zip(bob_members.zip(charlie_members))
    {
        // Note that we can't compare encryption keys for Bob because they
        // didn't get updated.
        assert_eq!(alice_member.index, bob_member.index);
        assert_eq!(
            alice_member.credential.identity(),
            bob_member.credential.identity()
        );
        assert_eq!(alice_member.signature_key, bob_member.signature_key);
        assert_eq!(charlie_member.index, bob_member.index);
        assert_eq!(
            charlie_member.credential.identity(),
            bob_member.credential.identity()
        );
        assert_eq!(charlie_member.signature_key, bob_member.signature_key);
        assert_eq!(charlie_member.encryption_key, alice_member.encryption_key);
    }

    let mut bob_members = bob_group.public_group().members();

    assert_eq!(bob_members.next().unwrap().credential.identity(), b"Alice");
    assert_eq!(
        bob_members.next().unwrap().credential.identity(),
        b"Charlie"
    );
}<|MERGE_RESOLUTION|>--- conflicted
+++ resolved
@@ -14,12 +14,8 @@
     messages::{group_info::GroupInfoTBS, *},
     schedule::psk::{store::ResumptionPskStore, ExternalPsk, PreSharedKeyId, Psk},
     test_utils::*,
-<<<<<<< HEAD
-    treesync::errors::ApplyUpdatePathError,
+    treesync::{errors::ApplyUpdatePathError, node::leaf_node::TreeInfoTbs},
     versions::ProtocolVersion,
-=======
-    treesync::{errors::ApplyUpdatePathError, node::leaf_node::TreeInfoTbs},
->>>>>>> 8cf7f0cb
 };
 
 pub(crate) fn setup_alice_group(
