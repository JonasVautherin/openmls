//! Configuration module for [`MlsGroup`] configurations.
//!
//! ## Building an MlsGroupCreateConfig
//! The [`MlsGroupCreateConfigBuilder`] makes it easy to build configurations for the
//! [`MlsGroup`].
//!
//! ```
//! use openmls::prelude::*;
//!
//! let group_config = MlsGroupCreateConfig::builder()
//!     .use_ratchet_tree_extension(true)
//!     .build();
//! ```
//!
//! See [`MlsGroupCreateConfigBuilder`](MlsGroupCreateConfigBuilder#implementations) for
//! all options that can be configured.
//!
//! ### Wire format policies
//! Only some combination of possible wire formats are valid within OpenMLS.
//! The [`WIRE_FORMAT_POLICIES`] lists all valid options that can be set.
//!
//! ```
//! use openmls::prelude::*;
//!
//! let group_config = MlsGroupCreateConfig::builder()
//!     .wire_format_policy(MIXED_CIPHERTEXT_WIRE_FORMAT_POLICY)
//!     .build();
//! ```

use super::*;
use crate::{
    extensions::errors::InvalidExtensionError, group::config::CryptoConfig, key_packages::Lifetime,
    tree::sender_ratchet::SenderRatchetConfiguration, treesync::node::leaf_node::Capabilities,
};
use serde::{Deserialize, Serialize};

/// The [`MlsGroupJoinConfig`] contains all configuration parameters that are
/// relevant to group operation at runtime. It is used to configure the group's
/// behaviour when joining an existing group. To configure a newly created
/// group, use [`MlsGroupCreateConfig`].
#[derive(Clone, Debug, Default, PartialEq, Eq, Serialize, Deserialize)]
pub struct MlsGroupJoinConfig {
    /// Defines the wire format policy for outgoing and incoming handshake messages.
    /// Application are always encrypted regardless.
    pub(crate) wire_format_policy: WireFormatPolicy,
    /// Size of padding in bytes
    pub(crate) padding_size: usize,
    /// Maximum number of past epochs for which application messages
    /// can be decrypted. The default is 0.
    pub(crate) max_past_epochs: usize,
    /// Number of resumtion secrets to keep
    pub(crate) number_of_resumption_psks: usize,
    /// Flag to indicate the Ratchet Tree Extension should be used
    pub(crate) use_ratchet_tree_extension: bool,
    /// Required capabilities (extensions and proposal types)
    pub(crate) required_capabilities: RequiredCapabilitiesExtension,
    /// Sender ratchet configuration
    pub(crate) sender_ratchet_configuration: SenderRatchetConfiguration,
}

impl MlsGroupJoinConfig {
    /// Returns a builder for [`MlsGroupJoinConfig`].
    pub fn builder() -> MlsGroupJoinConfigBuilder {
        MlsGroupJoinConfigBuilder::new()
    }

    /// Returns the wire format policy set in this  [`MlsGroupJoinConfig`].
    pub fn wire_format_policy(&self) -> WireFormatPolicy {
        self.wire_format_policy
    }

    /// Returns the padding size set in this  [`MlsGroupJoinConfig`].
    pub fn padding_size(&self) -> usize {
        self.padding_size
    }

    /// Returns the [`SenderRatchetConfiguration`] set in this  [`MlsGroupJoinConfig`].
    pub fn sender_ratchet_configuration(&self) -> &SenderRatchetConfiguration {
        &self.sender_ratchet_configuration
    }
}

/// Specifies configuration for the creation of an [`MlsGroup`]. Refer to the
/// [User Manual](https://openmls.tech/book/user_manual/group_config.html) for
/// more information about the different configuration values.
#[derive(Clone, Debug, Default, PartialEq, Eq, Serialize, Deserialize)]
pub struct MlsGroupCreateConfig {
    /// Capabilities advertised in the creator's leaf node
    pub(crate) capabilities: Capabilities,
    /// Lifetime of the own leaf node
    pub(crate) lifetime: Lifetime,
    /// Ciphersuite and protocol version
    pub(crate) crypto_config: CryptoConfig,
    /// Configuration parameters relevant to group operation at runtime
    pub(crate) join_config: MlsGroupJoinConfig,
    /// List of initial group context extensions
    pub(crate) group_context_extensions: Extensions,
<<<<<<< HEAD
    /// Leaf node capabilities.
    pub(crate) leaf_node_capabilities: Capabilities,
    /// Leaf node extensions.
=======
    /// List of initial leaf node extensions
>>>>>>> 0d67da86
    pub(crate) leaf_node_extensions: Extensions,
}

/// Builder struct for an [`MlsGroupJoinConfig`].
#[derive(Default)]
pub struct MlsGroupJoinConfigBuilder {
    join_config: MlsGroupJoinConfig,
}

impl MlsGroupJoinConfigBuilder {
    /// Creates a new builder with default values.
    fn new() -> Self {
        Self {
            join_config: MlsGroupJoinConfig::default(),
        }
    }

    /// Sets the `wire_format` property of the [`MlsGroupJoinConfig`].
    pub fn wire_format_policy(mut self, wire_format_policy: WireFormatPolicy) -> Self {
        self.join_config.wire_format_policy = wire_format_policy;
        self
    }

    /// Sets the `padding_size` property of the [`MlsGroupJoinConfig`].
    pub fn padding_size(mut self, padding_size: usize) -> Self {
        self.join_config.padding_size = padding_size;
        self
    }

    /// Sets the `max_past_epochs` property of the [`MlsGroupJoinConfig`].
    pub fn max_past_epochs(mut self, max_past_epochs: usize) -> Self {
        self.join_config.max_past_epochs = max_past_epochs;
        self
    }

    /// Sets the `number_of_resumption_psks` property of the [`MlsGroupJoinConfig`].
    pub fn number_of_resumption_psks(mut self, number_of_resumption_psks: usize) -> Self {
        self.join_config.number_of_resumption_psks = number_of_resumption_psks;
        self
    }

    /// Sets the `use_ratchet_tree_extension` property of the [`MlsGroupJoinConfig`].
    pub fn use_ratchet_tree_extension(mut self, use_ratchet_tree_extension: bool) -> Self {
        self.join_config.use_ratchet_tree_extension = use_ratchet_tree_extension;
        self
    }

    /// Sets the `sender_ratchet_configuration` property of the [`MlsGroupJoinConfig`].
    pub fn sender_ratchet_configuration(
        mut self,
        sender_ratchet_configuration: SenderRatchetConfiguration,
    ) -> Self {
        self.join_config.sender_ratchet_configuration = sender_ratchet_configuration;
        self
    }

    /// Finalizes the builder and returns an [`MlsGroupJoinConfig`].
    pub fn build(self) -> MlsGroupJoinConfig {
        self.join_config
    }
}

impl MlsGroupCreateConfig {
    /// Returns a builder for [`MlsGroupCreateConfig`]
    pub fn builder() -> MlsGroupCreateConfigBuilder {
        MlsGroupCreateConfigBuilder::new()
    }

    /// Returns the [`MlsGroupCreateConfig`] wire format policy.
    pub fn wire_format_policy(&self) -> WireFormatPolicy {
        self.join_config.wire_format_policy
    }

    /// Returns the [`MlsGroupCreateConfig`] padding size.
    pub fn padding_size(&self) -> usize {
        self.join_config.padding_size
    }

    /// Returns the [`MlsGroupCreateConfig`] max past epochs.
    pub fn max_past_epochs(&self) -> usize {
        self.join_config.max_past_epochs
    }

    /// Returns the [`MlsGroupCreateConfig`] number of resumption psks.
    pub fn number_of_resumption_psks(&self) -> usize {
        self.join_config.number_of_resumption_psks
    }

    /// Returns the [`MlsGroupCreateConfig`] boolean flag that indicates whether ratchet_tree_extension should be used.
    pub fn use_ratchet_tree_extension(&self) -> bool {
        self.join_config.use_ratchet_tree_extension
    }

    /// Returns the [`MlsGroupCreateConfig`] sender ratchet configuration.
    pub fn sender_ratchet_configuration(&self) -> &SenderRatchetConfiguration {
        &self.join_config.sender_ratchet_configuration
    }

    /// Returns the [`Extensions`] set as the initial group context.
    /// This does not contain the initial group context extensions
    /// added from builder calls to `external_senders` or `required_capabilities`.
    pub fn group_context_extensions(&self) -> &Extensions {
        &self.group_context_extensions
    }

    /// Returns the [`MlsGroupCreateConfig`] lifetime configuration.
    pub fn lifetime(&self) -> &Lifetime {
        &self.lifetime
    }

    /// Returns the [`CryptoConfig`].
    pub fn crypto_config(&self) -> &CryptoConfig {
        &self.crypto_config
    }

    #[cfg(any(feature = "test-utils", test))]
    pub fn test_default(ciphersuite: Ciphersuite) -> Self {
        Self::builder()
            .wire_format_policy(WireFormatPolicy::new(
                OutgoingWireFormatPolicy::AlwaysPlaintext,
                IncomingWireFormatPolicy::Mixed,
            ))
            .crypto_config(CryptoConfig::with_default_version(ciphersuite))
            .build()
    }

    /// Returns the [`MlsGroupJoinConfig`] of groups created with this create config.
    pub fn join_config(&self) -> &MlsGroupJoinConfig {
        &self.join_config
    }
}

/// Builder for an [`MlsGroupCreateConfig`].
#[derive(Default, Debug)]
pub struct MlsGroupCreateConfigBuilder {
    config: MlsGroupCreateConfig,
}

impl MlsGroupCreateConfigBuilder {
    /// Creates a new builder with default values.
    fn new() -> Self {
        MlsGroupCreateConfigBuilder {
            config: MlsGroupCreateConfig::default(),
        }
    }

    /// Sets the `wire_format` property of the MlsGroupCreateConfig.
    pub fn wire_format_policy(mut self, wire_format_policy: WireFormatPolicy) -> Self {
        self.config.join_config.wire_format_policy = wire_format_policy;
        self
    }

    /// Sets the `padding_size` property of the MlsGroupCreateConfig.
    pub fn padding_size(mut self, padding_size: usize) -> Self {
        self.config.join_config.padding_size = padding_size;
        self
    }

    /// Sets the `max_past_epochs` property of the MlsGroupCreateConfig.
    /// This allows application messages from previous epochs to be decrypted.
    ///
    /// **WARNING**
    ///
    /// This feature enables the storage of message secrets from past epochs.
    /// It is a trade-off between functionality and forward secrecy and should only be enabled
    /// if the Delivery Service cannot guarantee that application messages will be sent in
    /// the same epoch in which they were generated. The number for `max_epochs` should be
    /// as low as possible.
    pub fn max_past_epochs(mut self, max_past_epochs: usize) -> Self {
        self.config.join_config.max_past_epochs = max_past_epochs;
        self
    }

    /// Sets the `number_of_resumption_psks` property of the MlsGroupCreateConfig.
    pub fn number_of_resumption_psks(mut self, number_of_resumption_psks: usize) -> Self {
        self.config.join_config.number_of_resumption_psks = number_of_resumption_psks;
        self
    }

    /// Sets the `use_ratchet_tree_extension` property of the MlsGroupCreateConfig.
    pub fn use_ratchet_tree_extension(mut self, use_ratchet_tree_extension: bool) -> Self {
        self.config.join_config.use_ratchet_tree_extension = use_ratchet_tree_extension;
        self
    }

<<<<<<< HEAD
    /// Sets the `LeafNode` extensions of the MlsGroupConfig.
    pub fn leaf_node_extensions(mut self, leaf_node_extensions: Extensions) -> Self {
        self.config.leaf_node_extensions = leaf_node_extensions;
        self
    }

    /// Sets the `LeafNode` [`Capabilities`] of the MlsGroupConfig.
    pub fn leaf_node_capabilities(mut self, leaf_node_capabilities: Capabilities) -> Self {
        self.config.leaf_node_capabilities = leaf_node_capabilities;
=======
    /// Sets the `capabilities` of the group creator's leaf node.
    pub fn capabilities(mut self, capabilities: Capabilities) -> Self {
        self.config.capabilities = capabilities;
>>>>>>> 0d67da86
        self
    }

    /// See [`SenderRatchetConfiguration`] for more information.
    pub fn sender_ratchet_configuration(
        mut self,
        sender_ratchet_configuration: SenderRatchetConfiguration,
    ) -> Self {
        self.config.join_config.sender_ratchet_configuration = sender_ratchet_configuration;
        self
    }

    /// Sets the `lifetime` property of the MlsGroupCreateConfig.
    pub fn lifetime(mut self, lifetime: Lifetime) -> Self {
        self.config.lifetime = lifetime;
        self
    }

    /// Sets the `crypto_config` property of the MlsGroupCreateConfig.
    pub fn crypto_config(mut self, config: CryptoConfig) -> Self {
        self.config.crypto_config = config;
        self
    }

    /// Sets initial group context extensions.
    pub fn with_group_context_extensions(
        mut self,
        extensions: Extensions,
    ) -> Result<Self, InvalidExtensionError> {
        let is_valid_in_group_context = extensions.application_id().is_none()
            && extensions.ratchet_tree().is_none()
            && extensions.external_pub().is_none();
        if !is_valid_in_group_context {
            return Err(InvalidExtensionError::IllegalInGroupContext);
        }
        self.config.group_context_extensions = extensions;
        Ok(self)
    }

    /// Sets extensions of the group creator's [`LeafNode`].
    pub fn with_leaf_node_extensions(
        mut self,
        extensions: Extensions,
    ) -> Result<Self, InvalidExtensionError> {
        // None of the default extensions are leaf node extensions, so only
        // unknown extensions can be leaf node extensions.
        let is_valid_in_leaf_node = extensions
            .iter()
            .all(|e| matches!(e.extension_type(), ExtensionType::Unknown(_)));
        if !is_valid_in_leaf_node {
            return Err(InvalidExtensionError::IllegalInLeafNodes);
        }
        self.config.leaf_node_extensions = extensions;
        Ok(self)
    }

    /// Finalizes the builder and retursn an `[MlsGroupCreateConfig`].
    pub fn build(self) -> MlsGroupCreateConfig {
        self.config
    }
}

/// Defines what wire format is acceptable for incoming handshake messages.
/// Note that application messages must always be encrypted.
#[derive(Clone, Copy, Debug, PartialEq, Eq, Serialize, Deserialize)]
pub enum IncomingWireFormatPolicy {
    /// Handshake messages must always be PrivateMessage
    AlwaysCiphertext,
    /// Handshake messages must always be PublicMessage
    AlwaysPlaintext,
    /// Handshake messages can either be PrivateMessage or PublicMessage
    Mixed,
}

impl IncomingWireFormatPolicy {
    pub(crate) fn is_compatible_with(&self, wire_format: WireFormat) -> bool {
        match self {
            IncomingWireFormatPolicy::AlwaysCiphertext => wire_format == WireFormat::PrivateMessage,
            IncomingWireFormatPolicy::AlwaysPlaintext => wire_format == WireFormat::PublicMessage,
            IncomingWireFormatPolicy::Mixed => {
                wire_format == WireFormat::PrivateMessage
                    || wire_format == WireFormat::PublicMessage
            }
        }
    }
}

/// Defines what wire format should be used for outgoing handshake messages.
/// Note that application messages must always be encrypted.
#[derive(Clone, Copy, Debug, PartialEq, Eq, Serialize, Deserialize)]
pub enum OutgoingWireFormatPolicy {
    /// Handshake messages must always be PrivateMessage
    AlwaysCiphertext,
    /// Handshake messages must always be PublicMessage
    AlwaysPlaintext,
}

/// Defines what wire format is desired for outgoing handshake messages.
/// Note that application messages must always be encrypted.
#[derive(Clone, Copy, Debug, PartialEq, Eq, Serialize, Deserialize)]
pub struct WireFormatPolicy {
    outgoing: OutgoingWireFormatPolicy,
    incoming: IncomingWireFormatPolicy,
}

impl WireFormatPolicy {
    /// Creates a new wire format policy from an [`OutgoingWireFormatPolicy`]
    /// and an [`IncomingWireFormatPolicy`].
    #[cfg(any(feature = "test-utils", test))]
    pub(crate) fn new(
        outgoing: OutgoingWireFormatPolicy,
        incoming: IncomingWireFormatPolicy,
    ) -> Self {
        Self { outgoing, incoming }
    }

    /// Returns a reference to the wire format policy's outgoing wire format policy.
    pub fn outgoing(&self) -> OutgoingWireFormatPolicy {
        self.outgoing
    }

    /// Returns a reference to the wire format policy's incoming wire format policy.
    pub fn incoming(&self) -> IncomingWireFormatPolicy {
        self.incoming
    }
}

impl Default for WireFormatPolicy {
    fn default() -> Self {
        PURE_CIPHERTEXT_WIRE_FORMAT_POLICY
    }
}

impl From<OutgoingWireFormatPolicy> for WireFormat {
    fn from(outgoing: OutgoingWireFormatPolicy) -> Self {
        match outgoing {
            OutgoingWireFormatPolicy::AlwaysCiphertext => WireFormat::PrivateMessage,
            OutgoingWireFormatPolicy::AlwaysPlaintext => WireFormat::PublicMessage,
        }
    }
}

/// All valid wire format policy combinations.
/// - [`PURE_PLAINTEXT_WIRE_FORMAT_POLICY`]
/// - [`PURE_CIPHERTEXT_WIRE_FORMAT_POLICY`]
/// - [`MIXED_PLAINTEXT_WIRE_FORMAT_POLICY`]
/// - [`MIXED_CIPHERTEXT_WIRE_FORMAT_POLICY`]
pub const WIRE_FORMAT_POLICIES: [WireFormatPolicy; 4] = [
    PURE_PLAINTEXT_WIRE_FORMAT_POLICY,
    PURE_CIPHERTEXT_WIRE_FORMAT_POLICY,
    MIXED_PLAINTEXT_WIRE_FORMAT_POLICY,
    MIXED_CIPHERTEXT_WIRE_FORMAT_POLICY,
];

/// Incoming and outgoing wire formats are always plaintext.
pub const PURE_PLAINTEXT_WIRE_FORMAT_POLICY: WireFormatPolicy = WireFormatPolicy {
    outgoing: OutgoingWireFormatPolicy::AlwaysPlaintext,
    incoming: IncomingWireFormatPolicy::AlwaysPlaintext,
};

/// Incoming and outgoing wire formats are always ciphertext.
pub const PURE_CIPHERTEXT_WIRE_FORMAT_POLICY: WireFormatPolicy = WireFormatPolicy {
    outgoing: OutgoingWireFormatPolicy::AlwaysCiphertext,
    incoming: IncomingWireFormatPolicy::AlwaysCiphertext,
};

/// Incoming wire formats can be mixed while outgoing wire formats are always
/// plaintext.
pub const MIXED_PLAINTEXT_WIRE_FORMAT_POLICY: WireFormatPolicy = WireFormatPolicy {
    outgoing: OutgoingWireFormatPolicy::AlwaysPlaintext,
    incoming: IncomingWireFormatPolicy::Mixed,
};

/// Incoming wire formats can be mixed while outgoing wire formats are always
/// ciphertext.
pub const MIXED_CIPHERTEXT_WIRE_FORMAT_POLICY: WireFormatPolicy = WireFormatPolicy {
    outgoing: OutgoingWireFormatPolicy::AlwaysCiphertext,
    incoming: IncomingWireFormatPolicy::Mixed,
};<|MERGE_RESOLUTION|>--- conflicted
+++ resolved
@@ -95,13 +95,7 @@
     pub(crate) join_config: MlsGroupJoinConfig,
     /// List of initial group context extensions
     pub(crate) group_context_extensions: Extensions,
-<<<<<<< HEAD
-    /// Leaf node capabilities.
-    pub(crate) leaf_node_capabilities: Capabilities,
-    /// Leaf node extensions.
-=======
     /// List of initial leaf node extensions
->>>>>>> 0d67da86
     pub(crate) leaf_node_extensions: Extensions,
 }
 
@@ -287,21 +281,9 @@
         self
     }
 
-<<<<<<< HEAD
-    /// Sets the `LeafNode` extensions of the MlsGroupConfig.
-    pub fn leaf_node_extensions(mut self, leaf_node_extensions: Extensions) -> Self {
-        self.config.leaf_node_extensions = leaf_node_extensions;
-        self
-    }
-
-    /// Sets the `LeafNode` [`Capabilities`] of the MlsGroupConfig.
-    pub fn leaf_node_capabilities(mut self, leaf_node_capabilities: Capabilities) -> Self {
-        self.config.leaf_node_capabilities = leaf_node_capabilities;
-=======
     /// Sets the `capabilities` of the group creator's leaf node.
     pub fn capabilities(mut self, capabilities: Capabilities) -> Self {
         self.config.capabilities = capabilities;
->>>>>>> 0d67da86
         self
     }
 
