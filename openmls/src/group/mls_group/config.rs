--- conflicted
+++ resolved
@@ -29,13 +29,8 @@
 
 use super::*;
 use crate::{
-<<<<<<< HEAD
-    group::config::CryptoConfig, key_packages::Lifetime,
-    tree::sender_ratchet::SenderRatchetConfiguration, treesync::node::leaf_node::Capabilities,
-=======
     extensions::errors::InvalidExtensionError, group::config::CryptoConfig, key_packages::Lifetime,
     tree::sender_ratchet::SenderRatchetConfiguration,
->>>>>>> 596adef0
 };
 use serde::{Deserialize, Serialize};
 
@@ -57,6 +52,8 @@
     pub(crate) number_of_resumption_psks: usize,
     /// Flag to indicate the Ratchet Tree Extension should be used
     pub(crate) use_ratchet_tree_extension: bool,
+    /// Required capabilities (extensions and proposal types)
+    pub(crate) required_capabilities: RequiredCapabilitiesExtension,
     /// Sender ratchet configuration
     pub(crate) sender_ratchet_configuration: SenderRatchetConfiguration,
 }
@@ -90,12 +87,6 @@
 pub struct MlsGroupCreateConfig {
     /// Required capabilities (extensions and proposal types)
     pub(crate) required_capabilities: RequiredCapabilitiesExtension,
-    /// Leaf node capabilities. Only used for freshly created groups (not those
-    /// created via Welcome of External Commit).
-    pub(crate) leaf_node_capabilities: Capabilities,
-    /// Leaf node extensions. Only used for freshly created groups (not those
-    /// created via Welcome of External Commit).
-    pub(crate) leaf_node_extensions: Extensions,
     /// Senders authorized to send external remove proposals
     pub(crate) external_senders: ExternalSendersExtension,
     /// Lifetime of the own leaf node
@@ -106,6 +97,10 @@
     pub(crate) join_config: MlsGroupJoinConfig,
     /// List of initial group context extensions
     pub(crate) group_context_extensions: Extensions,
+    /// Leaf node capabilities.
+    pub(crate) leaf_node_capabilities: Capabilities,
+    /// Leaf node extensions.
+    pub(crate) leaf_node_extensions: Extensions,
 }
 
 /// Builder struct for an [`MlsGroupJoinConfig`].
@@ -300,16 +295,6 @@
         self
     }
 
-<<<<<<< HEAD
-    /// Sets the `required_capabilities` of the MlsGroupConfig.
-    pub fn required_capabilities(
-        mut self,
-        required_capabilities_extension: RequiredCapabilitiesExtension,
-    ) -> Self {
-        self.config.required_capabilities = required_capabilities_extension;
-        self
-    }
-
     /// Sets the `LeafNode` extensions of the MlsGroupConfig.
     pub fn leaf_node_extensions(mut self, leaf_node_extensions: Extensions) -> Self {
         self.config.leaf_node_extensions = leaf_node_extensions;
@@ -322,19 +307,6 @@
         self
     }
 
-    /// Sets the `sender_ratchet_configuration` property of the MlsGroupConfig.
-=======
-    /// Sets the `required_capabilities` property of the MlsGroupCreateConfig.
-    pub fn required_capabilities(
-        mut self,
-        required_capabilities: RequiredCapabilitiesExtension,
-    ) -> Self {
-        self.config.required_capabilities = required_capabilities;
-        self
-    }
-
-    /// Sets the `sender_ratchet_configuration` property of the MlsGroupCreateConfig.
->>>>>>> 596adef0
     /// See [`SenderRatchetConfiguration`] for more information.
     pub fn sender_ratchet_configuration(
         mut self,
