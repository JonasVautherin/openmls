//! # MLS content authentication
//!
//! This module contains structs and implementation that pertain to content
//! authentication in MLS. Besides structs that directly represent structs in
//! the MLS specification, this module also contains
//! [`VerifiableAuthenticatedContentIn`], a wrapper struct which ensures that the
//! signatures are verified before the content of an MLS [`PrivateMessageIn`] or
//! [`PublicMessageIn`] can be accessed by processing functions of OpenMLS.

use std::io::Read;

<<<<<<< HEAD
use openmls_traits::types::credential::Credential;
=======
use openmls_traits::{crypto::OpenMlsCrypto, types::Ciphersuite};
>>>>>>> 8cf7f0cb
use tls_codec::Serialize as TlsSerializeTrait;

use super::{mls_auth_content::*, mls_content_in::*, *};
use crate::{
    ciphersuite::signable::{SignedStruct, Verifiable, VerifiedStruct},
    group::errors::ValidationError,
    messages::proposals_in::ProposalIn,
    versions::ProtocolVersion,
};

#[cfg(doc)]
use super::{PrivateMessageIn, PublicMessageIn};

/// Private module to ensure protection of [`AuthenticatedContent`].
mod private_mod {
    #[derive(Default)]
    pub(crate) struct Seal;
}

/// 6 Message Framing
///
/// ```c
/// // draft-ietf-mls-protocol-17
///
/// struct {
///     WireFormat wire_format;
///     FramedContent content;
///     FramedContentAuthData auth;
/// } AuthenticatedContent;
/// ```
#[derive(PartialEq, Debug, Clone, TlsSize)]
pub(crate) struct AuthenticatedContentIn {
    pub(super) wire_format: WireFormat,
    pub(super) content: FramedContentIn,
    pub(super) auth: FramedContentAuthData,
}

<<<<<<< HEAD
#[cfg(test)]
=======
impl AuthenticatedContentIn {
    /// Returns a [`AuthenticatedContent`] after successful validation.
    pub(crate) fn validate(
        self,
        ciphersuite: Ciphersuite,
        crypto: &impl OpenMlsCrypto,
        sender_context: Option<SenderContext>,
    ) -> Result<AuthenticatedContent, ValidationError> {
        Ok(AuthenticatedContent {
            wire_format: self.wire_format,
            content: self.content.validate(ciphersuite, crypto, sender_context)?,
            auth: self.auth,
        })
    }
}

#[cfg(any(feature = "test-utils", test))]
>>>>>>> 8cf7f0cb
impl AuthenticatedContentIn {
    /// Get the content body of the message.
    pub(crate) fn content(&self) -> &FramedContentBodyIn {
        &self.content.body
    }
}

/// Note: we can't `derive(tls_codec::Deserialize)` because [`FramedContentAuthData`] cannot
///       implement the usual `tls_codec::Deserialize` as it requires the content type as parameter.
impl tls_codec::Deserialize for AuthenticatedContentIn {
    fn tls_deserialize<R: Read>(bytes: &mut R) -> Result<Self, Error>
    where
        Self: Sized,
    {
        let wire_format = WireFormat::tls_deserialize(bytes)?;
        let content = FramedContentIn::tls_deserialize(bytes)?;
        // Here, content type is requires as parameter for deserialization.
        let auth = FramedContentAuthData::deserialize(bytes, content.body.content_type())?;

        Ok(Self {
            wire_format,
            content,
            auth,
        })
    }
}

#[cfg(any(feature = "test-utils", test))]
impl From<VerifiableAuthenticatedContentIn> for AuthenticatedContentIn {
    fn from(v: VerifiableAuthenticatedContentIn) -> Self {
        AuthenticatedContentIn {
            wire_format: v.tbs.wire_format,
            content: v.tbs.content,
            auth: v.auth,
        }
    }
}

/// Wrapper struct around [`AuthenticatedContent`] to enforce signature verification
/// before content can be accessed.
#[derive(PartialEq, Debug, Clone)]
pub(crate) struct VerifiableAuthenticatedContentIn {
    tbs: FramedContentTbsIn,
    auth: FramedContentAuthData,
}

impl VerifiableAuthenticatedContentIn {
    /// Create a new [`VerifiableAuthenticatedContentIn`] from a [`FramedContentTbsIn`] and
    /// a [`Signature`].
    pub(crate) fn new(
        wire_format: WireFormat,
        content: FramedContentIn,
        serialized_context: impl Into<Option<Vec<u8>>>,
        auth: FramedContentAuthData,
    ) -> Self {
        let tbs = FramedContentTbsIn {
            version: ProtocolVersion::default(),
            wire_format,
            content,
            serialized_context: serialized_context.into(),
        };
        Self { tbs, auth }
    }

    /// Get the [`Sender`].
    pub fn sender(&self) -> &Sender {
        &self.tbs.content.sender
    }

    /// Get the epoch.
    pub(crate) fn epoch(&self) -> GroupEpoch {
        self.tbs.content.epoch
    }

    /// Returns the [`Credential`] and the [`SignaturePublicKey`] contained in
    /// the [`VerifiableAuthenticatedContent`] if the `sender_type` is either
    /// [`Sender::NewMemberCommit`] or [`Sender::NewMemberProposal`].
    ///
    /// Returns a [`ValidationError`] if
    /// * the sender type is not one of the above,
    /// * the content type doesn't match the sender type, or
    /// * if it's a NewMemberCommit and the Commit doesn't contain a `path`.
    pub(crate) fn new_member_credential(
        &self,
    ) -> Result<(Credential, SignaturePublicKey), ValidationError> {
        match self.tbs.content.sender {
            Sender::NewMemberCommit => {
                // only external commits can have a sender type `NewMemberCommit`
                match &self.tbs.content.body {
                    FramedContentBodyIn::Commit(commit) => commit
                        .unverified_credential()
                        .ok_or(ValidationError::NoPath),
                    _ => Err(ValidationError::NotACommit),
                }
            }
            Sender::NewMemberProposal => {
                // only External Add proposals can have a sender type `NewMemberProposal`
                match &self.tbs.content.body {
                    FramedContentBodyIn::Proposal(ProposalIn::Add(add_proposal)) => {
                        Ok(add_proposal.unverified_credential())
                    }
                    _ => Err(ValidationError::NotAnExternalAddProposal),
                }
            }
            _ => Err(ValidationError::UnknownMember),
        }
    }

    /// Get the wire format.
    pub(crate) fn wire_format(&self) -> WireFormat {
        self.tbs.wire_format
    }

    /// Get the confirmation tag.
    pub(crate) fn confirmation_tag(&self) -> Option<&ConfirmationTag> {
        self.auth.confirmation_tag.as_ref()
    }

    /// Get the content type
    pub(crate) fn content_type(&self) -> ContentType {
        self.tbs.content.body.content_type()
    }
}

impl Verifiable for VerifiableAuthenticatedContentIn {
    fn unsigned_payload(&self) -> Result<Vec<u8>, tls_codec::Error> {
        self.tbs.tls_serialize_detached()
    }

    fn signature(&self) -> &Signature {
        &self.auth.signature
    }

    fn label(&self) -> &str {
        "FramedContentTBS"
    }
}

impl VerifiedStruct<VerifiableAuthenticatedContentIn> for AuthenticatedContentIn {
    fn from_verifiable(v: VerifiableAuthenticatedContentIn, _seal: Self::SealingType) -> Self {
        AuthenticatedContentIn {
            wire_format: v.tbs.wire_format,
            content: v.tbs.content,
            auth: v.auth,
        }
    }

    type SealingType = private_mod::Seal;
}

impl SignedStruct<FramedContentTbsIn> for AuthenticatedContentIn {
    fn from_payload(tbs: FramedContentTbsIn, signature: Signature) -> Self {
        let auth = FramedContentAuthData {
            signature,
            // Tags must always be added after the signature
            confirmation_tag: None,
        };
        Self {
            wire_format: tbs.wire_format,
            content: tbs.content,
            auth,
        }
    }
}

// The following `From` implementation( breaks abstraction layers and MUST
// NOT be made available outside of tests or "test-utils".
#[cfg(any(feature = "test-utils", test))]
impl From<AuthenticatedContentIn> for AuthenticatedContent {
    fn from(v: AuthenticatedContentIn) -> Self {
        AuthenticatedContent {
            wire_format: v.wire_format,
            content: v.content.into(),
            auth: v.auth,
        }
    }
}

impl From<AuthenticatedContent> for AuthenticatedContentIn {
    fn from(v: AuthenticatedContent) -> Self {
        AuthenticatedContentIn {
            wire_format: v.wire_format,
            content: v.content.into(),
            auth: v.auth,
        }
    }
}<|MERGE_RESOLUTION|>--- conflicted
+++ resolved
@@ -9,11 +9,7 @@
 
 use std::io::Read;
 
-<<<<<<< HEAD
-use openmls_traits::types::credential::Credential;
-=======
-use openmls_traits::{crypto::OpenMlsCrypto, types::Ciphersuite};
->>>>>>> 8cf7f0cb
+use openmls_traits::{types::{credential::Credential, Ciphersuite}, crypto::OpenMlsCrypto};
 use tls_codec::Serialize as TlsSerializeTrait;
 
 use super::{mls_auth_content::*, mls_content_in::*, *};
@@ -51,9 +47,6 @@
     pub(super) auth: FramedContentAuthData,
 }
 
-<<<<<<< HEAD
-#[cfg(test)]
-=======
 impl AuthenticatedContentIn {
     /// Returns a [`AuthenticatedContent`] after successful validation.
     pub(crate) fn validate(
@@ -71,7 +64,6 @@
 }
 
 #[cfg(any(feature = "test-utils", test))]
->>>>>>> 8cf7f0cb
 impl AuthenticatedContentIn {
     /// Get the content body of the message.
     pub(crate) fn content(&self) -> &FramedContentBodyIn {
