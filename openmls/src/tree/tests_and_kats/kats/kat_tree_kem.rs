--- conflicted
+++ resolved
@@ -20,11 +20,7 @@
     prelude::KeyPackageBundlePayload,
     schedule::CommitSecret,
     test_utils::hex_to_bytes,
-<<<<<<< HEAD
     treesync::{node::Node, treekem::UpdatePath},
-=======
-    tree::node::Node,
->>>>>>> 3f75a1d5
 };
 use crate::{
     ciphersuite::Secret, config::Config, config::ProtocolVersion, key_packages::KeyPackage,
@@ -145,14 +141,8 @@
 
     crate::utils::_print_tree(&tree_before, "Tree before");
 
-<<<<<<< HEAD
     // Check tree hashes.
     if hex_to_bytes(&test_vector.tree_hash_before) != tree_before.tree_hash() {
-=======
-    if hex_to_bytes(&test_vector.tree_hash_before)
-        != tree_before.tree_hash(&crypto).expect("Could not hash.")
-    {
->>>>>>> 3f75a1d5
         if cfg!(test) {
             panic!("Tree hash mismatch in the 'before' tree.");
         }
@@ -172,25 +162,6 @@
     .expect("Coul not create KeyPackage.")
     .sign(&crypto, &credential_bundle)
     .unwrap();
-<<<<<<< HEAD
-=======
-    let tree_after = RatchetTree::new_from_nodes(
-        &crypto,
-        my_key_package_bundle,
-        ratchet_tree_after.as_slice(),
-    )
-    .unwrap();
-    crate::utils::_print_tree(&tree_after, "Tree after");
-
-    if hex_to_bytes(&test_vector.tree_hash_after)
-        != tree_after.tree_hash(&crypto).expect("Could not hash.")
-    {
-        if cfg!(test) {
-            panic!("Tree hash mismatch in the 'after' tree.");
-        }
-        return Err(TreeKemTestVectorError::AfterTreeHashMismatch);
-    }
->>>>>>> 3f75a1d5
 
     // Create the "after" tree. This check parent hashes as well.
     let (tree_after, commit_secret_option_after) = if let Ok((tree, commit_secret_option)) =
@@ -212,19 +183,12 @@
 
     crate::utils::_print_tree(&tree_after, "Tree after");
 
-<<<<<<< HEAD
     if hex_to_bytes(&test_vector.tree_hash_after) != tree_after.tree_hash() {
         if cfg!(test) {
             panic!("Tree hash mismatch in the 'after' tree.");
         }
         return Err(TreeKemTestVectorError::AfterTreeHashMismatch);
     }
-=======
-    tree_before
-        .private_tree_mut()
-        .continue_path_secrets(ciphersuite, &crypto, start_secret, &path)
-        .expect("Could not continue path secrets.");
->>>>>>> 3f75a1d5
 
     // Check if the root secrets match up.
     if hex_to_bytes(&test_vector.root_secret_after_add).as_slice()
@@ -459,7 +423,6 @@
     let addee_groups = addee.groups.borrow();
     let addee_group = addee_groups.get(&group_id).unwrap();
 
-<<<<<<< HEAD
     // FIXME: This is going to be tricky. I'm going to have to write some
     // functions that allow the creation of larger treesync groups, so that I
     // can create this test vector. Ideally in such a way that the higher-level
@@ -585,132 +548,6 @@
     //    ratchet_tree_after: bytes_to_hex(&ratchet_tree_after),
     //    tree_hash_after: bytes_to_hex(&tree_hash_after),
     //}
-=======
-    let path_secrets = addee_group.export_path_secrets();
-
-    let root_secret_after_add = path_secrets.last().unwrap().clone();
-    let my_path_secret = path_secrets.first().unwrap().clone();
-
-    drop(path_secrets);
-
-    let ratchet_tree_before = RatchetTreeExtension::new(addee_group.export_ratchet_tree())
-        .tls_serialize_detached()
-        .expect("error serializing ratchet tree extension");
-
-    let tree_hash_before = addee_group
-        .tree_hash(&crypto)
-        .expect("Could not compute tree hash.");
-
-    drop(addee_groups);
-    drop(addee);
-
-    let mut updater_id = group.random_group_member();
-    while updater_id == addee_id {
-        updater_id = group.random_group_member();
-    }
-
-    let (updater_index, _) = group
-        .members
-        .iter()
-        .find(|(_, id)| id == &updater_id)
-        .unwrap()
-        .clone();
-
-    let updater = clients.get(&updater_id).unwrap().borrow();
-    let mut updater_groups = updater.groups.borrow_mut();
-    let updater_group = updater_groups.get_mut(&group_id).unwrap();
-    let group_context = updater_group
-        .export_group_context()
-        .tls_serialize_detached()
-        .expect("error serializing group context");
-
-    let (message, _) = updater_group.self_update(&updater.crypto, None).unwrap();
-
-    let update_path = match message {
-        MlsMessageOut::Plaintext(ref pt) => match pt.content() {
-            MlsPlaintextContentType::Commit(commit) => commit.path().as_ref().unwrap().clone(),
-            _ => panic!("The message should not be anything but a commit."),
-        },
-        _ => panic!("The message should not be a ciphertext."),
-    };
-
-    // Drop all the borrows as not to cause problems when having the setup
-    // distribute to members.
-    drop(updater_groups);
-    drop(updater);
-    drop(adder);
-    drop(clients);
-
-    setup
-        .distribute_to_members(&updater_id, group, &message)
-        .unwrap();
-
-    // The update was sent, now we get the right state variables again
-    let clients = setup.clients.borrow();
-    let addee = clients.get(&addee_id).unwrap().borrow();
-    let addee_groups = addee.groups.borrow();
-    let addee_group = addee_groups.get(&group_id).unwrap();
-    let mut tree = addee_group.export_ratchet_tree();
-
-    let own_node = tree
-        .drain(..)
-        .find(|node_option| {
-            if let Some(node) = node_option {
-                if let Some(key_package) = node.key_package() {
-                    if key_package.credential().identity() == addee_id {
-                        return true;
-                    }
-                }
-            }
-            false
-        })
-        .unwrap();
-
-    let my_key_package_after = own_node.as_ref().unwrap().key_package().unwrap();
-
-    assert_eq!(&my_key_package, my_key_package_after);
-
-    let path_secrets_after_update = addee_group.export_path_secrets();
-    let root_secret_after_update = path_secrets_after_update.last().unwrap();
-
-    let ratchet_tree_after = RatchetTreeExtension::new(addee_group.export_ratchet_tree())
-        .tls_serialize_detached()
-        .expect("error serializing ratchet tree extension");
-    let tree_hash_after = addee_group
-        .tree_hash(&crypto)
-        .expect("Could not compute tree hash.");
-
-    TreeKemTestVector {
-        cipher_suite: ciphersuite.name() as u16,
-
-        // Chosen by the generator
-        ratchet_tree_before: bytes_to_hex(&ratchet_tree_before),
-
-        add_sender: adder_index as u32,
-        my_leaf_secret: bytes_to_hex(my_leaf_secret.as_slice()),
-
-        my_key_package: bytes_to_hex(
-            &my_key_package
-                .tls_serialize_detached()
-                .expect("error serializing key package"),
-        ),
-        my_path_secret: bytes_to_hex(my_path_secret.path_secret.as_slice()),
-
-        // Computed values
-        update_sender: updater_index as u32,
-        update_path: bytes_to_hex(
-            &update_path
-                .tls_serialize_detached()
-                .expect("error serializing update path"),
-        ),
-        update_group_context: bytes_to_hex(&group_context),
-        tree_hash_before: bytes_to_hex(&tree_hash_before),
-        root_secret_after_add: bytes_to_hex(root_secret_after_add.path_secret.as_slice()),
-        root_secret_after_update: bytes_to_hex(root_secret_after_update.path_secret.as_slice()),
-        ratchet_tree_after: bytes_to_hex(&ratchet_tree_after),
-        tree_hash_after: bytes_to_hex(&tree_hash_after),
-    }
->>>>>>> 3f75a1d5
 }
 
 implement_error! {
