--- conflicted
+++ resolved
@@ -13,14 +13,9 @@
 //! * update path with empty exclusion list.
 
 use crate::ciphersuite::Ciphersuite;
-<<<<<<< HEAD
-#[cfg(test)]
-use crate::test_util::{read, write};
-=======
 use crate::group::HandshakeMessageFormat;
 #[cfg(test)]
 use crate::test_utils::{read, write};
->>>>>>> e06af6f2
 use crate::{
     ciphersuite::signable::Signable,
     credentials::{CredentialBundle, CredentialType},
@@ -32,13 +27,6 @@
     ciphersuite::Secret,
     config::Config,
     config::ProtocolVersion,
-<<<<<<< HEAD
-    extensions::{Extension, RatchetTreeExtension},
-    group::{
-        HandshakeMessageFormat, ManagedGroupCallbacks, ManagedGroupConfig, MlsMessage, UpdatePolicy,
-    },
-=======
->>>>>>> e06af6f2
     key_packages::KeyPackage,
     messages::PathSecret,
     tree::{treemath::*, CiphersuiteName, HashSet, LeafIndex, NodeIndex, RatchetTree, UpdatePath},
@@ -87,16 +75,10 @@
         CiphersuiteName::try_from(test_vector.cipher_suite).expect("Invalid ciphersuite");
     let ciphersuite = Config::ciphersuite(ciphersuite).expect("Invalid ciphersuite");
 
-<<<<<<< HEAD
-    println!("tree: {:x?}", test_vector.ratchet_tree_before);
-    let tree_extension_before =
-        RatchetTreeExtension::new_from_bytes(&hex_to_bytes(&test_vector.ratchet_tree_before))
-=======
     log::trace!("ratchet tree before: {}", test_vector.ratchet_tree_before);
     let ratchet_tree_before_bytes = hex_to_bytes(&test_vector.ratchet_tree_before);
     let ratchet_tree_before =
         TlsVecU32::<Option<Node>>::tls_deserialize(&mut ratchet_tree_before_bytes.as_slice())
->>>>>>> e06af6f2
             .expect("Error decoding ratchet tree");
 
     let my_leaf_secret = Secret::from_slice(
@@ -285,11 +267,7 @@
 }
 
 #[test]
-<<<<<<< HEAD
-fn test_tree_kem_kat() {
-=======
 fn write_test_vector() {
->>>>>>> e06af6f2
     let mut tests = Vec::new();
     const NUM_LEAVES: u32 = 20;
 
@@ -304,20 +282,9 @@
     write("test_vectors/kat_tree_kem_openmls-new.json", &tests);
 }
 
-<<<<<<< HEAD
-#[cfg(any(feature = "expose-test-vectors", test))]
-pub fn generate_test_vector(n_leaves: u32, ciphersuite: &'static Ciphersuite) -> TreeKemTestVector {
-    use crate::{
-        codec::Encode,
-        prelude::MlsPlaintextContentType,
-        test_util::bytes_to_hex,
-        tree::tests::managed_utils::{ActionType, ManagedTestSetup},
-    };
-=======
 #[cfg(any(feature = "test-utils", test))]
 pub fn generate_test_vector(n_leaves: u32, ciphersuite: &'static Ciphersuite) -> TreeKemTestVector {
     use crate::extensions::RatchetTreeExtension;
->>>>>>> e06af6f2
 
     // The test really only makes sense with two or more leaves
     if n_leaves <= 1 {
@@ -431,15 +398,9 @@
 
     drop(path_secrets);
 
-<<<<<<< HEAD
-    let ratchet_tree_extension_before =
-        RatchetTreeExtension::new(addee_group.export_ratchet_tree()).to_extension_struct();
-    let ratchet_tree_before = ratchet_tree_extension_before.extension_data();
-=======
     let ratchet_tree_before = RatchetTreeExtension::new(addee_group.export_ratchet_tree())
         .tls_serialize_detached()
         .expect("error serializing ratchet tree extension");
->>>>>>> e06af6f2
 
     let tree_hash_before = addee_group.tree_hash();
 
@@ -461,14 +422,10 @@
     let updater = clients.get(&updater_id).unwrap().borrow();
     let mut updater_groups = updater.groups.borrow_mut();
     let updater_group = updater_groups.get_mut(&group_id).unwrap();
-<<<<<<< HEAD
-    let group_context = updater_group.export_group_context().serialized().to_vec();
-=======
     let group_context = updater_group
         .export_group_context()
         .tls_serialize_detached()
         .expect("error serializing group context");
->>>>>>> e06af6f2
 
     let (message, _) = updater_group.self_update(&updater.key_store, None).unwrap();
 
@@ -519,15 +476,9 @@
     let path_secrets_after_update = addee_group.export_path_secrets();
     let root_secret_after_update = path_secrets_after_update.last().unwrap();
 
-<<<<<<< HEAD
-    let ratchet_tree_extension_after =
-        RatchetTreeExtension::new(addee_group.export_ratchet_tree()).to_extension_struct();
-    let ratchet_tree_after = ratchet_tree_extension_after.extension_data();
-=======
     let ratchet_tree_after = RatchetTreeExtension::new(addee_group.export_ratchet_tree())
         .tls_serialize_detached()
         .expect("error serializing ratchet tree extension");
->>>>>>> e06af6f2
     let tree_hash_after = addee_group.tree_hash();
 
     TreeKemTestVector {
@@ -539,28 +490,20 @@
         add_sender: adder_index as u32,
         my_leaf_secret: bytes_to_hex(&my_leaf_secret.as_slice()),
 
-<<<<<<< HEAD
-        my_key_package: bytes_to_hex(&my_key_package.encode_detached().unwrap()),
-=======
         my_key_package: bytes_to_hex(
             &my_key_package
                 .tls_serialize_detached()
                 .expect("error serializing key package"),
         ),
->>>>>>> e06af6f2
         my_path_secret: bytes_to_hex(&my_path_secret.path_secret.as_slice()),
 
         // Computed values
         update_sender: updater_index as u32,
-<<<<<<< HEAD
-        update_path: bytes_to_hex(&update_path.encode_detached().unwrap()),
-=======
         update_path: bytes_to_hex(
             &update_path
                 .tls_serialize_detached()
                 .expect("error serializing update path"),
         ),
->>>>>>> e06af6f2
         update_group_context: bytes_to_hex(&group_context),
         tree_hash_before: bytes_to_hex(&tree_hash_before),
         root_secret_after_add: bytes_to_hex(&root_secret_after_add.path_secret.as_slice()),
