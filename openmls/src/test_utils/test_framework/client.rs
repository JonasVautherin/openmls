--- conflicted
+++ resolved
@@ -161,28 +161,12 @@
     ) -> Result<Vec<(usize, Credential)>, ClientError> {
         let groups = self.groups.borrow();
         let group = groups.get(group_id).ok_or(ClientError::NoMatchingGroup)?;
-<<<<<<< HEAD
         let members = group.members().expect("error getting members");
         Ok(members
             .iter()
             .map(|&cred| cred.clone())
             .enumerate()
             .collect())
-=======
-        let mut members = vec![];
-        let tree = group.export_ratchet_tree();
-        for (index, leaf) in tree.iter().enumerate() {
-            if index % 2 == 0 {
-                if let Some(leaf_node) = leaf {
-                    let key_package = leaf_node
-                        .key_package()
-                        .expect("An unexpected error occurred.");
-                    members.push((index / 2, key_package.credential().clone()));
-                }
-            }
-        }
-        Ok(members)
->>>>>>> d7d34a2d
     }
 
     /// Have the client either propose or commit (depending on the
