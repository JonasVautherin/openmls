--- conflicted
+++ resolved
@@ -43,11 +43,7 @@
     TlsSerialize,
     TlsSize,
     TlsDeserialize,
-<<<<<<< HEAD
-    tls_codec::TlsDeserializeBytes,
-=======
     TlsDeserializeBytes,
->>>>>>> 596adef0
     Serialize,
     Deserialize,
 )]
