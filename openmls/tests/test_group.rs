use openmls::{group::create_commit_params::CreateCommitParams, prelude::*};
use openmls_rust_crypto::OpenMlsRustCrypto;
use openmls_traits::OpenMlsCryptoProvider;

#[test]
fn create_commit_optional_path() {
    let crypto = OpenMlsRustCrypto::default();
    for ciphersuite in Config::supported_ciphersuites() {
        let group_aad = b"Alice's test group";
        // Framing parameters
        let framing_parameters = FramingParameters::new(group_aad, WireFormat::MlsPlaintext);

        // Define identities
        let alice_credential_bundle = CredentialBundle::new(
            "Alice".into(),
            CredentialType::Basic,
            ciphersuite.signature_scheme(),
            &crypto,
        )
        .unwrap();
        let bob_credential_bundle = CredentialBundle::new(
            "Bob".into(),
            CredentialType::Basic,
            ciphersuite.signature_scheme(),
            &crypto,
        )
        .unwrap();

        // Mandatory extensions, will be fixed in #164
        let lifetime_extension = Extension::LifeTime(LifetimeExtension::new(60));
        let mandatory_extensions: Vec<Extension> = vec![lifetime_extension];

        // Generate KeyPackages
        let alice_key_package_bundle = KeyPackageBundle::new(
            &[ciphersuite.name()],
            &alice_credential_bundle,
            &crypto,
            mandatory_extensions.clone(),
        )
        .unwrap();

        let bob_key_package_bundle = KeyPackageBundle::new(
            &[ciphersuite.name()],
            &bob_credential_bundle,
            &crypto,
            mandatory_extensions.clone(),
        )
        .unwrap();
        let bob_key_package = bob_key_package_bundle.key_package();

        let alice_update_key_package_bundle = KeyPackageBundle::new(
            &[ciphersuite.name()],
            &alice_credential_bundle,
            &crypto,
            mandatory_extensions,
        )
        .unwrap();
        let alice_update_key_package = alice_update_key_package_bundle.key_package();
        assert!(alice_update_key_package.verify(&crypto,).is_ok());

        // Alice creates a group
        let mut group_alice = MlsGroup::builder(GroupId::random(&crypto), alice_key_package_bundle)
            .build(&crypto)
            .expect("Error creating MlsGroup.");

        // Alice proposes to add Bob with forced self-update
        // Even though there are only Add Proposals, this should generated a path field
        // on the Commit
        let bob_add_proposal = group_alice
            .create_add_proposal(
                framing_parameters,
                &alice_credential_bundle,
                bob_key_package.clone(),
                &crypto,
            )
            .expect("Could not create proposal.");

        let mut proposal_store = ProposalStore::from_staged_proposal(
            StagedProposal::from_mls_plaintext(ciphersuite, &crypto, bob_add_proposal)
                .expect("Could not create StagedProposal."),
        );

        let params = CreateCommitParams::builder()
            .framing_parameters(framing_parameters)
            .credential_bundle(&alice_credential_bundle)
            .proposal_store(&proposal_store)
            .build();
        let (mls_plaintext_commit, _welcome_bundle_alice_bob_option, kpb_option) =
            match group_alice.create_commit(params /* No PSK fetcher */, &crypto) {
                Ok(c) => c,
                Err(e) => panic!("Error creating commit: {:?}", e),
            };
        let commit = match mls_plaintext_commit.content() {
            MlsPlaintextContentType::Commit(commit) => commit,
            _ => panic!(),
        };
        assert!(commit.has_path());
        assert!(commit.has_path() && kpb_option.is_some());

        // Alice adds Bob without forced self-update
        // Since there are only Add Proposals, this does not generate a path field on
        // the Commit Creating a second proposal to add the same member should
        // not fail, only committing that proposal should fail
        let bob_add_proposal = group_alice
            .create_add_proposal(
                framing_parameters,
                &alice_credential_bundle,
                bob_key_package.clone(),
                &crypto,
            )
            .expect("Could not create proposal.");

        proposal_store.empty();
        proposal_store.add(
            StagedProposal::from_mls_plaintext(ciphersuite, &crypto, bob_add_proposal)
                .expect("Could not create StagedProposal."),
        );

        let params = CreateCommitParams::builder()
            .framing_parameters(framing_parameters)
            .credential_bundle(&alice_credential_bundle)
            .proposal_store(&proposal_store)
            .force_self_update(false)
            .build();
        let (mls_plaintext_commit, welcome_bundle_alice_bob_option, kpb_option) =
            match group_alice.create_commit(params /* PSK fetcher */, &crypto) {
                Ok(c) => c,
                Err(e) => panic!("Error creating commit: {:?}", e),
            };
        let commit = match mls_plaintext_commit.content() {
            MlsPlaintextContentType::Commit(commit) => commit,
            _ => panic!(),
        };
        assert!(!commit.has_path() && kpb_option.is_none());

        // Alice applies the Commit without the forced self-update

        let staged_commit = group_alice
            .stage_commit(&mls_plaintext_commit, &proposal_store, &[], None, &crypto)
            .expect("Error staging commit");
        group_alice.merge_commit(staged_commit);
        let ratchet_tree = group_alice.tree().public_key_tree_copy();

        // Bob creates group from Welcome
        let group_bob = match MlsGroup::new_from_welcome(
            welcome_bundle_alice_bob_option.unwrap(),
            Some(ratchet_tree),
            bob_key_package_bundle,
            None, /* PSK fetcher */
            &crypto,
        ) {
            Ok(group) => group,
            Err(e) => panic!("Error creating group from Welcome: {:?}", e),
        };

        assert_eq!(
            group_alice.tree().public_key_tree(),
            group_bob.tree().public_key_tree()
        );

        // Alice updates
        let alice_update_proposal = group_alice
            .create_update_proposal(
                framing_parameters,
                &alice_credential_bundle,
                alice_update_key_package.clone(),
                &crypto,
            )
            .expect("Could not create proposal.");

        proposal_store.empty();
        proposal_store.add(
            StagedProposal::from_mls_plaintext(ciphersuite, &crypto, alice_update_proposal)
                .expect("Could not create StagedProposal."),
        );

        // Only UpdateProposal
        let params = CreateCommitParams::builder()
            .framing_parameters(framing_parameters)
            .credential_bundle(&alice_credential_bundle)
            .proposal_store(&proposal_store)
            .force_self_update(false)
            .build();
        let (commit_mls_plaintext, _welcome_option, kpb_option) =
            match group_alice.create_commit(params /* PSK fetcher */, &crypto) {
                Ok(c) => c,
                Err(e) => panic!("Error creating commit: {:?}", e),
            };
        let commit = match commit_mls_plaintext.content() {
            MlsPlaintextContentType::Commit(commit) => commit,
            _ => panic!(),
        };
        assert!(commit.has_path() && kpb_option.is_some());

        // Apply UpdateProposal
        let staged_commit = group_alice
            .stage_commit(
                &commit_mls_plaintext,
                &proposal_store,
                &[kpb_option.unwrap()],
                None, /* PSK fetcher */
                &crypto,
            )
            .expect("Error staging commit");
        group_alice.merge_commit(staged_commit);
    }
}

#[test]
fn basic_group_setup() {
    let crypto = OpenMlsRustCrypto::default();
    for ciphersuite in Config::supported_ciphersuites() {
        let group_aad = b"Alice's test group";
        // Framing parameters
        let framing_parameters = FramingParameters::new(group_aad, WireFormat::MlsPlaintext);

        // Define credential bundles
        let alice_credential_bundle = CredentialBundle::new(
            "Alice".into(),
            CredentialType::Basic,
            ciphersuite.signature_scheme(),
            &crypto,
        )
        .unwrap();
        let bob_credential_bundle = CredentialBundle::new(
            "Bob".into(),
            CredentialType::Basic,
            ciphersuite.signature_scheme(),
            &crypto,
        )
        .unwrap();

        // Generate KeyPackages
        let bob_key_package_bundle = KeyPackageBundle::new(
            &[ciphersuite.name()],
            &bob_credential_bundle,
            &crypto,
            Vec::new(),
        )
        .unwrap();
        let bob_key_package = bob_key_package_bundle.key_package();

        let alice_key_package_bundle = KeyPackageBundle::new(
            &[ciphersuite.name()],
            &alice_credential_bundle,
            &crypto,
            Vec::new(),
        )
        .unwrap();

        // Alice creates a group
        let group_alice = MlsGroup::builder(GroupId::random(&crypto), alice_key_package_bundle)
            .build(&crypto)
            .expect("Error creating MlsGroup.");

        // Alice adds Bob
        let bob_add_proposal = group_alice
            .create_add_proposal(
                framing_parameters,
                &alice_credential_bundle,
                bob_key_package.clone(),
                &crypto,
            )
            .expect("Could not create proposal.");

        let proposal_store = ProposalStore::from_staged_proposal(
            StagedProposal::from_mls_plaintext(ciphersuite, &crypto, bob_add_proposal)
                .expect("Could not create StagedProposal."),
        );

        let params = CreateCommitParams::builder()
            .framing_parameters(framing_parameters)
            .credential_bundle(&alice_credential_bundle)
            .proposal_store(&proposal_store)
            .build();
        let _commit = match group_alice.create_commit(params /* PSK fetcher */, &crypto) {
            Ok(c) => c,
            Err(e) => panic!("Error creating commit: {:?}", e),
        };
    }
}

fn do_group_operations<Crypto: OpenMlsCryptoProvider>(crypto: Crypto, ciphersuite: &Ciphersuite) {
    let group_aad = b"Alice's test group";
    // Framing parameters
    let framing_parameters = FramingParameters::new(group_aad, WireFormat::MlsPlaintext);

    // Define credential bundles
    let alice_credential_bundle = CredentialBundle::new(
        "Alice".into(),
        CredentialType::Basic,
        ciphersuite.signature_scheme(),
        &crypto,
    )
    .unwrap();
    let bob_credential_bundle = CredentialBundle::new(
        "Bob".into(),
        CredentialType::Basic,
        ciphersuite.signature_scheme(),
        &crypto,
    )
    .unwrap();

    // Mandatory extensions
    let capabilities_extension = Extension::Capabilities(CapabilitiesExtension::new(
        None,
        Some(&[ciphersuite.name()]),
        None,
<<<<<<< HEAD
=======
        None,
>>>>>>> 3f75a1d5
    ));
    let lifetime_extension = Extension::LifeTime(LifetimeExtension::new(60));
    let mandatory_extensions: Vec<Extension> = vec![capabilities_extension, lifetime_extension];

    // Generate KeyPackages
    let alice_key_package_bundle = KeyPackageBundle::new(
        &[ciphersuite.name()],
        &alice_credential_bundle,
        &crypto,
        mandatory_extensions.clone(),
    )
    .unwrap();

    let bob_key_package_bundle = KeyPackageBundle::new(
        &[ciphersuite.name()],
        &bob_credential_bundle,
        &crypto,
        mandatory_extensions.clone(),
    )
    .unwrap();
    let bob_key_package = bob_key_package_bundle.key_package();

    // === Alice creates a group ===
<<<<<<< HEAD
    let group_id = [1, 2, 3, 4];
    let mut group_alice = MlsGroup::new(
        &group_id,
        ciphersuite.name(),
        &crypto,
        alice_key_package_bundle,
        MlsGroupConfig::default(),
        None, /* Initial PSK */
        None, /* MLS version */
    )
    .expect("Could not create group.");
=======
    let mut group_alice = MlsGroup::builder(GroupId::random(&crypto), alice_key_package_bundle)
        .build(&crypto)
        .expect("Error creating MlsGroup.");
>>>>>>> 3f75a1d5

    // === Alice adds Bob ===
    let bob_add_proposal = group_alice
        .create_add_proposal(
            framing_parameters,
            &alice_credential_bundle,
            bob_key_package.clone(),
            &crypto,
        )
        .expect("Could not create proposal.");

    let mut proposal_store = ProposalStore::from_staged_proposal(
        StagedProposal::from_mls_plaintext(ciphersuite, &crypto, bob_add_proposal)
            .expect("Could not create StagedProposal."),
    );

    let params = CreateCommitParams::builder()
        .framing_parameters(framing_parameters)
        .credential_bundle(&alice_credential_bundle)
        .proposal_store(&proposal_store)
        .force_self_update(false)
        .build();
    let (mls_plaintext_commit, welcome_bundle_alice_bob_option, kpb_option) = group_alice
        .create_commit(params, &crypto)
        .expect("Error creating commit");
    let commit = match mls_plaintext_commit.content() {
        MlsPlaintextContentType::Commit(commit) => commit,
        _ => panic!("Wrong content type"),
    };
    assert!(!commit.has_path() && kpb_option.is_none());
    // Check that the function returned a Welcome message
    assert!(welcome_bundle_alice_bob_option.is_some());

    let staged_commit = group_alice
        .stage_commit(
            &mls_plaintext_commit,
            &proposal_store,
            &[],
            None, /* PSK fetcher */
            &crypto,
        )
        .expect("Error staging commit");
    group_alice.merge_commit(staged_commit);
    let ratchet_tree = group_alice.tree().public_key_tree_copy();

    let mut group_bob = match MlsGroup::new_from_welcome(
        welcome_bundle_alice_bob_option.unwrap(),
        Some(ratchet_tree),
        bob_key_package_bundle,
        None, /* PSK fetcher */
        &crypto,
    ) {
        Ok(group) => group,
        Err(e) => panic!("Error creating group from Welcome: {:?}", e),
    };

    // Make sure that both groups have the same public tree
    if group_alice.tree().public_key_tree() != group_bob.tree().public_key_tree() {
        _print_tree(&group_alice.tree(), "Alice added Bob");
        panic!("Different public trees");
    }
    // Make sure that both groups have the same group context
    if group_alice.context() != group_bob.context() {
        panic!("Different group contexts");
    }

    // === Alice sends a message to Bob ===
    let message_alice = [1, 2, 3];
    let mls_ciphertext_alice = group_alice
        .create_application_message(&[], &message_alice, &alice_credential_bundle, 0, &crypto)
        .unwrap();
    let mls_plaintext_bob = match group_bob.decrypt(&mls_ciphertext_alice, &crypto) {
        Ok(mls_plaintext) => group_bob
            .verify(mls_plaintext, &crypto)
            .expect("Error verifying plaintext"),
        Err(e) => panic!("Error decrypting MlsCiphertext: {:?}", e),
    };
    assert_eq!(
        message_alice,
        mls_plaintext_bob.as_application_message().unwrap()
    );

    // === Bob updates and commits ===
    let bob_update_key_package_bundle = KeyPackageBundle::new(
        &[ciphersuite.name()],
        &bob_credential_bundle,
        &crypto,
        mandatory_extensions.clone(),
    )
    .expect("Could not create key package bundle.");

    let update_proposal_bob = group_bob
        .create_update_proposal(
            framing_parameters,
            &bob_credential_bundle,
            bob_update_key_package_bundle.key_package().clone(),
            &crypto,
        )
        .expect("Could not create proposal.");

    proposal_store.empty();
    proposal_store.add(
        StagedProposal::from_mls_plaintext(ciphersuite, &crypto, update_proposal_bob)
            .expect("Could not create StagedProposal."),
    );

    let params = CreateCommitParams::builder()
        .framing_parameters(framing_parameters)
        .credential_bundle(&bob_credential_bundle)
        .proposal_store(&proposal_store)
        .force_self_update(false)
        .build();
    let (mls_plaintext_commit, welcome_option, kpb_option) =
        match group_bob.create_commit(params, &crypto) {
            Ok(c) => c,
            Err(e) => panic!("Error creating commit: {:?}", e),
        };

    // Check that there is a new KeyPackageBundle
    assert!(kpb_option.is_some());
    // Check there is no Welcome message
    assert!(welcome_option.is_none());

    let staged_commit = group_alice
        .stage_commit(
            &mls_plaintext_commit,
            &proposal_store,
            &[],
            None, /* PSK fetcher */
            &crypto,
        )
        .expect("Error applying commit (Alice)");
    group_alice.merge_commit(staged_commit);
    let staged_commit = group_bob
        .stage_commit(
            &mls_plaintext_commit,
            &proposal_store,
            &[kpb_option.unwrap()],
            None, /* PSK fetcher */
            &crypto,
        )
        .expect("Error applying commit (Bob)");
    group_bob.merge_commit(staged_commit);

    // Make sure that both groups have the same public tree
    if group_alice.tree().public_key_tree() != group_bob.tree().public_key_tree() {
        _print_tree(&group_alice.tree(), "Alice added Bob");
        panic!("Different public trees");
    }

    // === Alice updates and commits ===
    let alice_update_key_package_bundle = KeyPackageBundle::new(
        &[ciphersuite.name()],
        &alice_credential_bundle,
        &crypto,
        mandatory_extensions.clone(),
    )
    .expect("Could not create key package bundle.");

    let update_proposal_alice = group_alice
        .create_update_proposal(
            framing_parameters,
            &alice_credential_bundle,
            alice_update_key_package_bundle.key_package().clone(),
            &crypto,
        )
        .expect("Could not create proposal.");

    proposal_store.empty();
    proposal_store.add(
        StagedProposal::from_mls_plaintext(ciphersuite, &crypto, update_proposal_alice)
            .expect("Could not create StagedProposal."),
    );

    let params = CreateCommitParams::builder()
        .framing_parameters(framing_parameters)
        .credential_bundle(&alice_credential_bundle)
        .proposal_store(&proposal_store)
        .force_self_update(false)
        .build();
    let (mls_plaintext_commit, _, kpb_option) =
        match group_alice.create_commit(params /* PSK fetcher */, &crypto) {
            Ok(c) => c,
            Err(e) => panic!("Error creating commit: {:?}", e),
        };

    // Check that there is a new KeyPackageBundle
    assert!(kpb_option.is_some());

    let staged_commit = group_alice
        .stage_commit(
            &mls_plaintext_commit,
            &proposal_store,
            &[kpb_option.unwrap()],
            None, /* PSK fetcher */
            &crypto,
        )
        .expect("Error applying commit (Alice)");
    group_alice.merge_commit(staged_commit);
    let staged_commit = group_bob
        .stage_commit(
            &mls_plaintext_commit,
            &proposal_store,
            &[],
            None, /* PSK fetcher */
            &crypto,
        )
        .expect("Error applying commit (Bob)");
    group_bob.merge_commit(staged_commit);

    // Make sure that both groups have the same public tree
    if group_alice.tree().public_key_tree() != group_bob.tree().public_key_tree() {
        _print_tree(&group_alice.tree(), "Alice added Bob");
        panic!("Different public trees");
    }

    // === Bob updates and Alice commits ===
    let bob_update_key_package_bundle = KeyPackageBundle::new(
        &[ciphersuite.name()],
        &bob_credential_bundle,
        &crypto,
        mandatory_extensions.clone(),
    )
    .expect("Could not create key package bundle.");

    let update_proposal_bob = group_bob
        .create_update_proposal(
            framing_parameters,
            &bob_credential_bundle,
            bob_update_key_package_bundle.key_package().clone(),
            &crypto,
        )
        .expect("Could not create proposal.");

    proposal_store.empty();
    proposal_store.add(
        StagedProposal::from_mls_plaintext(ciphersuite, &crypto, update_proposal_bob)
            .expect("Could not create StagedProposal."),
    );

    let params = CreateCommitParams::builder()
        .framing_parameters(framing_parameters)
        .credential_bundle(&alice_credential_bundle)
        .proposal_store(&proposal_store)
        .force_self_update(false)
        .build();
    let (mls_plaintext_commit, _, kpb_option) = match group_alice.create_commit(params, &crypto) {
        Ok(c) => c,
        Err(e) => panic!("Error creating commit: {:?}", e),
    };

    // Check that there is a new KeyPackageBundle
    assert!(kpb_option.is_some());

    let staged_commit = group_alice
        .stage_commit(
            &mls_plaintext_commit,
            &proposal_store,
            &[kpb_option.unwrap()],
            None,
            /* PSK fetcher */ &crypto,
        )
        .expect("Error applying commit (Alice)");
    group_alice.merge_commit(staged_commit);
    let staged_commit = group_bob
        .stage_commit(
            &mls_plaintext_commit,
            &proposal_store,
            &[bob_update_key_package_bundle],
            None,
            /* PSK fetcher */ &crypto,
        )
        .expect("Error applying commit (Bob)");
    group_bob.merge_commit(staged_commit);

    // Make sure that both groups have the same public tree
    if group_alice.tree().public_key_tree() != group_bob.tree().public_key_tree() {
        _print_tree(&group_alice.tree(), "Alice added Bob");
        panic!("Different public trees");
    }

    // === Bob adds Charlie ===
    let charlie_credential_bundle = CredentialBundle::new(
        "Charlie".into(),
        CredentialType::Basic,
        ciphersuite.signature_scheme(),
        &crypto,
    )
    .unwrap();

    let charlie_key_package_bundle = KeyPackageBundle::new(
        &[ciphersuite.name()],
        &charlie_credential_bundle,
        &crypto,
        mandatory_extensions.clone(),
    )
    .expect("Could not create key package bundle.");
    let charlie_key_package = charlie_key_package_bundle.key_package().clone();

    let add_charlie_proposal_bob = group_bob
        .create_add_proposal(
            framing_parameters,
            &bob_credential_bundle,
            charlie_key_package,
            &crypto,
        )
        .expect("Could not create proposal.");

    proposal_store.empty();
    proposal_store.add(
        StagedProposal::from_mls_plaintext(ciphersuite, &crypto, add_charlie_proposal_bob)
            .expect("Could not create StagedProposal."),
    );

    let params = CreateCommitParams::builder()
        .framing_parameters(framing_parameters)
        .credential_bundle(&bob_credential_bundle)
        .proposal_store(&proposal_store)
        .force_self_update(false)
        .build();
    let (mls_plaintext_commit, welcome_for_charlie_option, kpb_option) =
        match group_bob.create_commit(params, &crypto) {
            Ok(c) => c,
            Err(e) => panic!("Error creating commit: {:?}", e),
        };

    // Check there is no KeyPackageBundle since there are only Add Proposals and no
    // forced self-update
    assert!(kpb_option.is_none());
    // Make sure the is a Welcome message for Charlie
    assert!(welcome_for_charlie_option.is_some());

    let staged_commit = group_alice
        .stage_commit(
            &mls_plaintext_commit,
            &proposal_store,
            &[],
            None,
            /* PSK fetcher */ &crypto,
        )
        .expect("Error applying commit (Alice)");
    group_alice.merge_commit(staged_commit);
    let staged_commit = group_bob
        .stage_commit(
            &mls_plaintext_commit,
            &proposal_store,
            &[],
            None,
            /* PSK fetcher */ &crypto,
        )
        .expect("Error applying commit (Bob)");
    group_bob.merge_commit(staged_commit);

    let ratchet_tree = group_alice.tree().public_key_tree_copy();
    let mut group_charlie = match MlsGroup::new_from_welcome(
        welcome_for_charlie_option.unwrap(),
        Some(ratchet_tree),
        charlie_key_package_bundle,
        None,
        /* PSK fetcher */ &crypto,
    ) {
        Ok(group) => group,
        Err(e) => panic!("Error creating group from Welcome: {:?}", e),
    };

    // Make sure that all groups have the same public tree
    if group_alice.tree().public_key_tree() != group_bob.tree().public_key_tree() {
        _print_tree(&group_alice.tree(), "Bob added Charlie");
        panic!("Different public trees");
    }
    if group_alice.tree().public_key_tree() != group_charlie.tree().public_key_tree() {
        _print_tree(&group_alice.tree(), "Bob added Charlie");
        panic!("Different public trees");
    }

    // === Charlie sends a message to the group ===
    let message_charlie = [1, 2, 3];
    let mls_ciphertext_charlie = group_charlie
        .create_application_message(
            &[],
            &message_charlie,
            &charlie_credential_bundle,
            0,
            &crypto,
        )
        .unwrap();
    let mls_plaintext_alice = match group_alice.decrypt(&mls_ciphertext_charlie.clone(), &crypto) {
        Ok(mls_plaintext) => group_alice
            .verify(mls_plaintext, &crypto)
            .expect("Error verifying plaintext"),
        Err(e) => panic!("Error decrypting MlsCiphertext: {:?}", e),
    };
    let mls_plaintext_bob = match group_bob.decrypt(&mls_ciphertext_charlie, &crypto) {
        Ok(mls_plaintext) => group_bob
            .verify(mls_plaintext, &crypto)
            .expect("Error verifying plaintext"),
        Err(e) => panic!("Error decrypting MlsCiphertext: {:?}", e),
    };
    assert_eq!(
        message_charlie,
        mls_plaintext_alice.as_application_message().unwrap()
    );
    assert_eq!(
        message_charlie,
        mls_plaintext_bob.as_application_message().unwrap()
    );

    // === Charlie updates and commits ===
    let charlie_update_key_package_bundle = KeyPackageBundle::new(
        &[ciphersuite.name()],
        &charlie_credential_bundle,
        &crypto,
<<<<<<< HEAD
        mandatory_extensions.clone(),
=======
        mandatory_extensions,
>>>>>>> 3f75a1d5
    )
    .expect("Could not create key package bundle.");

    let update_proposal_charlie = group_charlie
        .create_update_proposal(
            framing_parameters,
            &charlie_credential_bundle,
            charlie_update_key_package_bundle.key_package().clone(),
            &crypto,
        )
        .expect("Could not create proposal.");

    proposal_store.empty();
    proposal_store.add(
        StagedProposal::from_mls_plaintext(ciphersuite, &crypto, update_proposal_charlie)
            .expect("Could not create StagedProposal."),
    );

    let params = CreateCommitParams::builder()
        .framing_parameters(framing_parameters)
        .credential_bundle(&charlie_credential_bundle)
        .proposal_store(&proposal_store)
        .force_self_update(false)
        .build();
    let (mls_plaintext_commit, _, kpb_option) = match group_charlie.create_commit(params, &crypto) {
        Ok(c) => c,
        Err(e) => panic!("Error creating commit: {:?}", e),
    };

    // Check that there is a new KeyPackageBundle
    assert!(kpb_option.is_some());

    let staged_commit = group_alice
        .stage_commit(
            &mls_plaintext_commit,
            &proposal_store,
            &[],
<<<<<<< HEAD
            None,
            /* PSK fetcher */ &crypto,
        )
        .expect("Error applying commit (Alice)");
    group_alice.merge_commit(staged_commit);
    let staged_commit = group_bob
        .stage_commit(
            &mls_plaintext_commit,
            &proposal_store,
            &[],
            None,
            /* PSK fetcher */ &crypto,
        )
=======
            None,
            /* PSK fetcher */ &crypto,
        )
        .expect("Error applying commit (Alice)");
    group_alice.merge_commit(staged_commit);
    let staged_commit = group_bob
        .stage_commit(
            &mls_plaintext_commit,
            &proposal_store,
            &[],
            None,
            /* PSK fetcher */ &crypto,
        )
>>>>>>> 3f75a1d5
        .expect("Error applying commit (Bob)");
    group_bob.merge_commit(staged_commit);
    let staged_commit = group_charlie
        .stage_commit(
            &mls_plaintext_commit,
            &proposal_store,
            &[kpb_option.unwrap()],
            None,
            /* PSK fetcher */ &crypto,
        )
        .expect("Error applying commit (Charlie)");
    group_charlie.merge_commit(staged_commit);

    // Make sure that all groups have the same public tree
    if group_alice.tree().public_key_tree() != group_bob.tree().public_key_tree() {
        _print_tree(&group_alice.tree(), "Charlie updated");
        panic!("Different public trees");
    }
    if group_alice.tree().public_key_tree() != group_charlie.tree().public_key_tree() {
        _print_tree(&group_alice.tree(), "Charlie updated");
        panic!("Different public trees");
    }

    // === Charlie removes Bob ===
    let remove_bob_proposal_charlie = group_charlie
        .create_remove_proposal(
            framing_parameters,
            &charlie_credential_bundle,
            LeafIndex::from(1u32),
            &crypto,
        )
        .expect("Could not create proposal.");

    proposal_store.empty();
    proposal_store.add(
        StagedProposal::from_mls_plaintext(ciphersuite, &crypto, remove_bob_proposal_charlie)
            .expect("Could not create StagedProposal."),
    );

    let params = CreateCommitParams::builder()
        .framing_parameters(framing_parameters)
        .credential_bundle(&charlie_credential_bundle)
        .proposal_store(&proposal_store)
        .force_self_update(false)
        .build();
    let (mls_plaintext_commit, _, kpb_option) =
        match group_charlie.create_commit(params /* PSK fetcher */, &crypto) {
            Ok(c) => c,
            Err(e) => panic!("Error creating commit: {:?}", e),
        };

    // Check that there is a new KeyPackageBundle
    assert!(kpb_option.is_some());

    let staged_commit = group_alice
        .stage_commit(
            &mls_plaintext_commit,
            &proposal_store,
            &[],
            None,
            /* PSK fetcher */ &crypto,
        )
        .expect("Error applying commit (Alice)");
    group_alice.merge_commit(staged_commit);
<<<<<<< HEAD
    assert!(
        group_bob
            .stage_commit(
                &mls_plaintext_commit,
                &proposal_store,
                &[],
                None,
                /* PSK fetcher */ &crypto,
            )
            .unwrap_err()
            == MlsGroupError::StageCommitError(StageCommitError::SelfRemoved)
    );
=======
    assert!(group_bob
        .stage_commit(
            &mls_plaintext_commit,
            &proposal_store,
            &[],
            None,
            /* PSK fetcher */ &crypto,
        )
        .expect("Could not stage commit.")
        .self_removed());
>>>>>>> 3f75a1d5
    let staged_commit = group_charlie
        .stage_commit(
            &mls_plaintext_commit,
            &proposal_store,
            &[kpb_option.unwrap()],
            None,
            /* PSK fetcher */ &crypto,
        )
        .expect("Error applying commit (Charlie)");
    group_charlie.merge_commit(staged_commit);

    // Make sure that all groups have the same public tree
    if group_alice.tree().public_key_tree() == group_bob.tree().public_key_tree() {
        _print_tree(&group_alice.tree(), "Charlie removed Bob");
        panic!("Same public trees");
    }
    if group_alice.tree().public_key_tree() != group_charlie.tree().public_key_tree() {
        _print_tree(&group_alice.tree(), "Charlie removed Bob");
        panic!("Different public trees");
    }

    // Make sure all groups export the same key
    let alice_exporter = group_alice
        .export_secret(&crypto, "export test", &[], 32)
        .unwrap();
    let charlie_exporter = group_charlie
        .export_secret(&crypto, "export test", &[], 32)
        .unwrap();
    assert_eq!(alice_exporter, charlie_exporter);

    // Now alice tries to derive an exporter with too large of a key length.
    let exporter_length: usize = u16::MAX.into();
    let exporter_length = exporter_length + 1;
    let alice_exporter = group_alice.export_secret(&crypto, "export test", &[], exporter_length);
    assert!(alice_exporter.is_err())
}

#[test]
/// This test simulates various group operations like Add, Update, Remove in a
/// small group
///  - Alice creates a group
///  - Alice adds Bob
///  - Alice sends a message to Bob
///  - Bob updates and commits
///  - Alice updates and commits
///  - Bob updates and Alice commits
///  - Bob adds Charlie
///  - Charlie sends a message to the group
///  - Charlie updates and commits
///  - Charlie removes Bob
fn group_operations() {
    for ciphersuite in Config::supported_ciphersuites() {
        #[cfg(all(
            target_arch = "x86_64",
            not(target_os = "macos"),
            not(target_family = "wasm")
        ))]
        if ciphersuite.aead() == openmls_traits::types::AeadType::ChaCha20Poly1305 {
            do_group_operations(evercrypt_backend::OpenMlsEvercrypt::default(), ciphersuite);
        }
        do_group_operations(OpenMlsRustCrypto::default(), ciphersuite);
    }
}<|MERGE_RESOLUTION|>--- conflicted
+++ resolved
@@ -306,10 +306,7 @@
         None,
         Some(&[ciphersuite.name()]),
         None,
-<<<<<<< HEAD
-=======
         None,
->>>>>>> 3f75a1d5
     ));
     let lifetime_extension = Extension::LifeTime(LifetimeExtension::new(60));
     let mandatory_extensions: Vec<Extension> = vec![capabilities_extension, lifetime_extension];
@@ -333,23 +330,9 @@
     let bob_key_package = bob_key_package_bundle.key_package();
 
     // === Alice creates a group ===
-<<<<<<< HEAD
-    let group_id = [1, 2, 3, 4];
-    let mut group_alice = MlsGroup::new(
-        &group_id,
-        ciphersuite.name(),
-        &crypto,
-        alice_key_package_bundle,
-        MlsGroupConfig::default(),
-        None, /* Initial PSK */
-        None, /* MLS version */
-    )
-    .expect("Could not create group.");
-=======
     let mut group_alice = MlsGroup::builder(GroupId::random(&crypto), alice_key_package_bundle)
         .build(&crypto)
         .expect("Error creating MlsGroup.");
->>>>>>> 3f75a1d5
 
     // === Alice adds Bob ===
     let bob_add_proposal = group_alice
@@ -762,11 +745,7 @@
         &[ciphersuite.name()],
         &charlie_credential_bundle,
         &crypto,
-<<<<<<< HEAD
-        mandatory_extensions.clone(),
-=======
         mandatory_extensions,
->>>>>>> 3f75a1d5
     )
     .expect("Could not create key package bundle.");
 
@@ -804,7 +783,6 @@
             &mls_plaintext_commit,
             &proposal_store,
             &[],
-<<<<<<< HEAD
             None,
             /* PSK fetcher */ &crypto,
         )
@@ -818,21 +796,6 @@
             None,
             /* PSK fetcher */ &crypto,
         )
-=======
-            None,
-            /* PSK fetcher */ &crypto,
-        )
-        .expect("Error applying commit (Alice)");
-    group_alice.merge_commit(staged_commit);
-    let staged_commit = group_bob
-        .stage_commit(
-            &mls_plaintext_commit,
-            &proposal_store,
-            &[],
-            None,
-            /* PSK fetcher */ &crypto,
-        )
->>>>>>> 3f75a1d5
         .expect("Error applying commit (Bob)");
     group_bob.merge_commit(staged_commit);
     let staged_commit = group_charlie
@@ -897,20 +860,6 @@
         )
         .expect("Error applying commit (Alice)");
     group_alice.merge_commit(staged_commit);
-<<<<<<< HEAD
-    assert!(
-        group_bob
-            .stage_commit(
-                &mls_plaintext_commit,
-                &proposal_store,
-                &[],
-                None,
-                /* PSK fetcher */ &crypto,
-            )
-            .unwrap_err()
-            == MlsGroupError::StageCommitError(StageCommitError::SelfRemoved)
-    );
-=======
     assert!(group_bob
         .stage_commit(
             &mls_plaintext_commit,
@@ -921,7 +870,6 @@
         )
         .expect("Could not stage commit.")
         .self_removed());
->>>>>>> 3f75a1d5
     let staged_commit = group_charlie
         .stage_commit(
             &mls_plaintext_commit,
